"""
precession
"""

import numpy as np
import scipy, scipy.special, scipy.integrate
import sys, os, time
import warnings
import itertools


#getnone=itertools.repeat(None)
def flen(x):
    if hasattr(x, "__len__"):
        return len(x)
    else:
        return 1


def toarray(*args):
    return np.squeeze(np.array([*args]))


#def isarray(var):
#    """
#    Check if a variable is an array
#    """
#
#    if isinstance(var, np.ndarray):
#        return 1
#    elif isinstance(var, (list, tuple)):
#        return 0 #2
#    else:
#        return 0


def mass1(q):
    """
    Mass of the heavier black hole in units of the total mass.

    Parameters
    ----------
    q: float
        Mass ratio: 0 <= q <= 1.

    Returns
    -------
    m1: float
        Mass of the primary black hole.
    """

    q = toarray(q)
    m1 = 1/(1+q)

    return m1


def mass2(q):
    """
    Mass of the lighter black hole in units of the total mass.

    Parameters
    ----------
    q: float
        Mass ratio: 0 <= q <= 1.

    Returns
    -------
    m2: float
        Mass of the secondary black hole.

    """

    q = toarray(q)
    m2 = q/(1+q)

    return m2


def masses(q):
    """
    """

    m1 = mass1(q)
    m2 = mass2(q)

    return np.array([m1, m2])


def massratio(m1, m2):
    """
    Mass ratio, 0 < q = m2/m1 < 1.

    Parameters
    ----------
    m1: float
        Mass of the primary black hole.

    m2: float
        Mass of the secondary black hole.

    Returns
    -------
    q: float
        Mass ratio, 0 < q < 1.

    """

    m1 = toarray(m1)
    m2 = toarray(m2)
    q = m2 / m1

    return q


def symmetricmassratio(q):
    """
    Symmetric mass ratio eta = m1*m2/(m1+m2)^2 = q/(1+q)^2

    Parameters
    ----------
    q: float
        Mass ratio: 0 <= q <= 1.

    Returns
    -------
    eta: float
        Symmetric mass ratio.

    """

    q = toarray(q)
    eta = q/(1+q)**2

    return eta


def spin1(q,chi1):
    """
    Spin angular momentum of the heavier black hole.

    Parameters
    ----------
    q: float
        Mass ratio: 0 <= q <= 1.
    chi1: float or numpy array
        Dimensionless spin of the primary black hole: 0 <= chi1 <= 1.

    Returns
    -------
    S1: float
        Spin of the primary black hole.
    """

    chi1 = toarray(chi1)
    S1 = chi1*(mass1(q))**2

    return S1


def spin2(q,chi2):
    """
    Spin angular momentum of the lighter black hole.

    Parameters
    ----------
    q: float
        Mass ratio: 0 <= q <= 1.
    chi2: float or numpy array
        Dimensionless spin of the secondary black hole: 0 <= chi1 <= 1.

    Returns
    -------
    S2: float
        Spin of the secondary black hole.
    """

    chi2 = toarray(chi2)
    S2 = chi2*(mass2(q))**2

    return S2


def spinmags(q,chi1,chi2):
    """
    Spins of the black holes in units of the total mass.

    Parameters
    ----------
    q: float
        Mass ratio: 0 <= q <= 1.
    chi1: float or numpy array
        Dimensionless spin of the primary black hole: 0 <= chi1 <= 1.
    chi2: float
        Dimensionless spin of the secondary black hole: 0 <= chi1 <= 1.

    Returns
    -------
    S1: float
        Spin of the primary black hole.
    S2: float
        Spin of the secondary black hole.
    """

    S1 = spin1(q,chi1)
    S2 = spin2(q,chi2)

    return np.array([S1,S2])


def angularmomentum(r,q):
    """
    Newtonian angular momentum of the binary.

    Parameters
    ----------
    r: float
        Binary separation.
    q: float
        Mass ratio: 0 <= q <= 1.

    Returns
    -------
    Smin: float
        Binary angular momentum
    """

    r = toarray(r)
    L = mass1(q)*mass2(q)*r**0.5

    return L


def orbitalseparation(L, q):
    """
    """

    L = toarray(L)
    m1, m2 = masses(q)
    r = (L / (m1 * m2))**2

    return r


def Jlimits_LS1S2(r,q,chi1,chi2):
    """
    Limits on the magnitude of the total angular momentum due to the vector relation J=L+S1+S2

    Parameters
    ----------
    r: float
        Binary separation.
    q: float
        Mass ratio: 0 <= q <= 1.
    chi1: float
        Dimensionless spin of the primary black hole: 0 <= chi1 <= 1.
    chi2: float
        Dimensionless spin of the secondary black hole: 0 <= chi1 <= 1.

    Returns
    -------
    Jmin:
        Minimum value of the total angular momentum.
    Jmax:
        Maximum value of the total angular momentum.
    """


    S1,S2 = spinmags(q,chi1,chi2)
    L = angularmomentum(r,q)
    Jmin = np.maximum.reduce([np.zeros(flen(L)), L-S1-S2, np.abs(S1-S2)-L])
    Jmax = L+S1+S1

    return np.array([Jmin,Jmax])


def Jdiscriminant_coefficients(r,xi,q,chi1,chi2):
    """
    Coefficients of the quintic equation in J that defines the spin-orbit resonances.

    Parameters
    ----------
    r: float
        Binary separation.
    xi: float
        Effective spin
    q: float
        Mass ratio: 0 <= q <= 1.
    chi1: float
        Dimensionless spin of the primary black hole: 0 <= chi1 <= 1.
    chi2: float
        Dimensionless spin of the secondary black hole: 0 <= chi1 <= 1.

    Returns
    -------
    sigma10:
        Coefficient of J^10.
    sigma8:
        Coefficient of J^8.
    sigma6:
        Coefficient of J^6.
    sigma4:
        Coefficient of J^4.
    sigma2:
        Coefficient of J^2.
    sigma0:
        Coefficient of J^0.
    """

    q,xi=toarray(q,xi)
    L=angularmomentum(r,q)
    S1,S2= spinmags(q,chi1,chi2)

    sigma0 = \
    ( L )**( 2 ) * ( ( -1 + q ) )**( 2 ) * ( ( 1 + q ) )**( 2 ) * ( ( ( \
    L )**( 2 ) * ( ( 1 + q ) )**( 2 ) + ( ( -1 + ( q )**( 2 ) ) * ( S1 + \
    -1 * S2 ) * ( S1 + S2 ) + 2 * L * q * xi ) ) )**( 2 ) * ( ( L )**( 6 \
    ) * ( q )**( 2 ) * ( ( 1 + q ) )**( 4 ) + ( 4 * ( L )**( 5 ) * ( q \
    )**( 2 ) * ( ( 1 + q ) )**( 4 ) * xi + ( -4 * L * q * ( ( 1 + q ) \
    )**( 3 ) * ( q * ( S1 )**( 2 ) + -1 * ( S2 )**( 2 ) ) * ( q * ( -5 + \
    4 * q ) * ( S1 )**( 2 ) + ( -4 + 5 * q ) * ( S2 )**( 2 ) ) * xi + ( \
    16 * L * ( q )**( 3 ) * ( 1 + q ) * ( q * ( S1 )**( 2 ) + ( S2 )**( 2 \
    ) ) * ( xi )**( 3 ) + ( 4 * ( ( 1 + q ) )**( 2 ) * ( ( -1 * q * ( S1 \
    )**( 2 ) + ( S2 )**( 2 ) ) )**( 2 ) * ( -1 * ( -1 + q ) * ( ( 1 + q ) \
    )**( 2 ) * ( q * ( S1 )**( 2 ) + -1 * ( S2 )**( 2 ) ) + ( q )**( 2 ) \
    * ( xi )**( 2 ) ) + ( 4 * ( L )**( 3 ) * q * ( ( 1 + q ) )**( 2 ) * \
    xi * ( ( 1 + q ) * ( q * ( 1 + ( 6 * q + -4 * ( q )**( 2 ) ) ) * ( S1 \
    )**( 2 ) + ( -4 + q * ( 6 + q ) ) * ( S2 )**( 2 ) ) + 4 * ( q )**( 2 \
    ) * ( xi )**( 2 ) ) + ( 2 * ( L )**( 4 ) * ( ( ( 1 + q ) )**( 4 ) * ( \
    ( q )**( 2 ) * ( 1 + -2 * ( -1 + q ) * q ) * ( S1 )**( 2 ) + ( -2 + q \
    * ( 2 + q ) ) * ( S2 )**( 2 ) ) + 2 * ( q )**( 2 ) * ( ( 1 + q ) )**( \
    2 ) * ( 1 + q * ( 4 + q ) ) * ( xi )**( 2 ) ) + ( L )**( 2 ) * ( ( ( \
    1 + q ) )**( 4 ) * ( ( q )**( 2 ) * ( 1 + -8 * ( -1 + q ) * q ) * ( \
    S1 )**( 4 ) + ( -2 * q * ( 10 + q * ( -19 + 10 * q ) ) * ( S1 )**( 2 \
    ) * ( S2 )**( 2 ) + ( -8 + q * ( 8 + q ) ) * ( S2 )**( 4 ) ) ) + ( -8 \
    * ( q )**( 2 ) * ( ( 1 + q ) )**( 2 ) * ( ( -4 + q ) * q * ( S1 )**( \
    2 ) + ( 1 + -4 * q ) * ( S2 )**( 2 ) ) * ( xi )**( 2 ) + 16 * ( q \
    )**( 4 ) * ( xi )**( 4 ) ) ) ) ) ) ) ) ) )

    sigma2 = \
    -4 * ( L )**( 2 ) * ( ( -1 + q ) )**( 2 ) * ( ( 1 + q ) )**( 4 ) * ( \
    ( L )**( 8 ) * ( q )**( 2 ) * ( ( 1 + q ) )**( 4 ) * ( 1 + q * ( 3 + \
    q ) ) + ( ( L )**( 7 ) * ( q )**( 2 ) * ( ( 1 + q ) )**( 4 ) * ( 3 + \
    q * ( 14 + 3 * q ) ) * xi + ( ( L )**( 5 ) * q * ( ( 1 + q ) )**( 2 ) \
    * xi * ( ( 1 + q ) * ( q * ( 2 + q * ( 18 + -1 * q * ( 3 + q ) * ( \
    -19 + 12 * q ) ) ) * ( S1 )**( 2 ) + ( -12 + q * ( -17 + q * ( 57 + 2 \
    * q * ( 9 + q ) ) ) ) * ( S2 )**( 2 ) ) + 4 * ( q )**( 2 ) * ( 3 + q \
    * ( 17 + 3 * q ) ) * ( xi )**( 2 ) ) + ( -1 * ( L )**( 6 ) * ( ( 1 + \
    q ) )**( 2 ) * ( ( ( 1 + q ) )**( 2 ) * ( ( q )**( 2 ) * ( -1 + q * ( \
    -7 + ( -1 + q ) * q * ( 9 + 2 * q ) ) ) * ( S1 )**( 2 ) + -1 * ( -2 + \
    q * ( -7 + q * ( 9 + q * ( 7 + q ) ) ) ) * ( S2 )**( 2 ) ) + -2 * ( q \
    )**( 2 ) * ( 1 + q * ( 14 + q * ( 32 + q * ( 14 + q ) ) ) ) * ( xi \
    )**( 2 ) ) + ( -1 * ( -1 + q ) * ( ( 1 + q ) )**( 2 ) * ( q * ( S1 \
    )**( 2 ) + -1 * ( S2 )**( 2 ) ) * ( ( -1 + q ) * ( ( 1 + q ) )**( 2 ) \
    * ( q * ( S1 )**( 2 ) + -1 * ( S2 )**( 2 ) ) * ( q * ( -5 + 2 * q ) * \
    ( S1 )**( 4 ) + ( 2 * ( 1 + ( q + ( q )**( 2 ) ) ) * ( S1 )**( 2 ) * \
    ( S2 )**( 2 ) + ( 2 + -5 * q ) * ( S2 )**( 4 ) ) ) + -2 * ( q )**( 2 \
    ) * ( ( -2 + q ) * q * ( S1 )**( 4 ) + ( ( 1 + ( q )**( 2 ) ) * ( S1 \
    )**( 2 ) * ( S2 )**( 2 ) + ( 1 + -2 * q ) * ( S2 )**( 4 ) ) ) * ( xi \
    )**( 2 ) ) + ( ( L )**( 4 ) * ( ( q )**( 2 ) * ( S1 )**( 4 ) + ( 6 * \
    ( q )**( 3 ) * ( S1 )**( 4 ) + ( 25 * ( q )**( 4 ) * ( S1 )**( 4 ) + \
    ( 55 * ( q )**( 5 ) * ( S1 )**( 4 ) + ( 49 * ( q )**( 6 ) * ( S1 )**( \
    4 ) + ( -8 * ( q )**( 7 ) * ( S1 )**( 4 ) + ( -45 * ( q )**( 8 ) * ( \
    S1 )**( 4 ) + ( -29 * ( q )**( 9 ) * ( S1 )**( 4 ) + ( -6 * ( q )**( \
    10 ) * ( S1 )**( 4 ) + ( -2 * ( S1 )**( 2 ) * ( S2 )**( 2 ) + ( -6 * \
    q * ( S1 )**( 2 ) * ( S2 )**( 2 ) + ( -32 * ( q )**( 2 ) * ( S1 )**( \
    2 ) * ( S2 )**( 2 ) + ( -58 * ( q )**( 3 ) * ( S1 )**( 2 ) * ( S2 \
    )**( 2 ) + ( 10 * ( q )**( 4 ) * ( S1 )**( 2 ) * ( S2 )**( 2 ) + ( 80 \
    * ( q )**( 5 ) * ( S1 )**( 2 ) * ( S2 )**( 2 ) + ( 10 * ( q )**( 6 ) \
    * ( S1 )**( 2 ) * ( S2 )**( 2 ) + ( -58 * ( q )**( 7 ) * ( S1 )**( 2 \
    ) * ( S2 )**( 2 ) + ( -32 * ( q )**( 8 ) * ( S1 )**( 2 ) * ( S2 )**( \
    2 ) + ( -6 * ( q )**( 9 ) * ( S1 )**( 2 ) * ( S2 )**( 2 ) + ( -2 * ( \
    q )**( 10 ) * ( S1 )**( 2 ) * ( S2 )**( 2 ) + ( -6 * ( S2 )**( 4 ) + \
    ( -29 * q * ( S2 )**( 4 ) + ( -45 * ( q )**( 2 ) * ( S2 )**( 4 ) + ( \
    -8 * ( q )**( 3 ) * ( S2 )**( 4 ) + ( 49 * ( q )**( 4 ) * ( S2 )**( 4 \
    ) + ( 55 * ( q )**( 5 ) * ( S2 )**( 4 ) + ( 25 * ( q )**( 6 ) * ( S2 \
    )**( 4 ) + ( 6 * ( q )**( 7 ) * ( S2 )**( 4 ) + ( ( q )**( 8 ) * ( S2 \
    )**( 4 ) + ( -2 * ( q )**( 2 ) * ( ( 1 + q ) )**( 2 ) * ( ( -1 + q * \
    ( -4 + q * ( -40 + 3 * q * ( -5 + 3 * q ) ) ) ) * ( S1 )**( 2 ) + -1 \
    * ( -9 + q * ( 15 + q * ( 40 + q * ( 4 + q ) ) ) ) * ( S2 )**( 2 ) ) \
    * ( xi )**( 2 ) + 8 * ( q )**( 4 ) * ( 3 + q ) * ( 1 + 3 * q ) * ( xi \
    )**( 4 ) ) ) ) ) ) ) ) ) ) ) ) ) ) ) ) ) ) ) ) ) ) ) ) ) ) ) ) ) ) ) \
    + ( -1 * ( L )**( 2 ) * ( -1 * ( q )**( 2 ) * ( S1 )**( 6 ) + ( -7 * \
    ( q )**( 3 ) * ( S1 )**( 6 ) + ( -9 * ( q )**( 4 ) * ( S1 )**( 6 ) + \
    ( 3 * ( q )**( 5 ) * ( S1 )**( 6 ) + ( 3 * ( q )**( 6 ) * ( S1 )**( 6 \
    ) + ( -9 * ( q )**( 7 ) * ( S1 )**( 6 ) + ( ( q )**( 8 ) * ( S1 )**( \
    6 ) + ( 13 * ( q )**( 9 ) * ( S1 )**( 6 ) + ( 6 * ( q )**( 10 ) * ( \
    S1 )**( 6 ) + ( 15 * q * ( S1 )**( 4 ) * ( S2 )**( 2 ) + ( 11 * ( q \
    )**( 2 ) * ( S1 )**( 4 ) * ( S2 )**( 2 ) + ( -35 * ( q )**( 3 ) * ( \
    S1 )**( 4 ) * ( S2 )**( 2 ) + ( 17 * ( q )**( 4 ) * ( S1 )**( 4 ) * ( \
    S2 )**( 2 ) + ( 105 * ( q )**( 5 ) * ( S1 )**( 4 ) * ( S2 )**( 2 ) + \
    ( 9 * ( q )**( 6 ) * ( S1 )**( 4 ) * ( S2 )**( 2 ) + ( -93 * ( q )**( \
    7 ) * ( S1 )**( 4 ) * ( S2 )**( 2 ) + ( -41 * ( q )**( 8 ) * ( S1 \
    )**( 4 ) * ( S2 )**( 2 ) + ( 8 * ( q )**( 9 ) * ( S1 )**( 4 ) * ( S2 \
    )**( 2 ) + ( 4 * ( q )**( 10 ) * ( S1 )**( 4 ) * ( S2 )**( 2 ) + ( 4 \
    * ( S1 )**( 2 ) * ( S2 )**( 4 ) + ( 8 * q * ( S1 )**( 2 ) * ( S2 )**( \
    4 ) + ( -41 * ( q )**( 2 ) * ( S1 )**( 2 ) * ( S2 )**( 4 ) + ( -93 * \
    ( q )**( 3 ) * ( S1 )**( 2 ) * ( S2 )**( 4 ) + ( 9 * ( q )**( 4 ) * ( \
    S1 )**( 2 ) * ( S2 )**( 4 ) + ( 105 * ( q )**( 5 ) * ( S1 )**( 2 ) * \
    ( S2 )**( 4 ) + ( 17 * ( q )**( 6 ) * ( S1 )**( 2 ) * ( S2 )**( 4 ) + \
    ( -35 * ( q )**( 7 ) * ( S1 )**( 2 ) * ( S2 )**( 4 ) + ( 11 * ( q \
    )**( 8 ) * ( S1 )**( 2 ) * ( S2 )**( 4 ) + ( 15 * ( q )**( 9 ) * ( S1 \
    )**( 2 ) * ( S2 )**( 4 ) + ( 6 * ( S2 )**( 6 ) + ( 13 * q * ( S2 )**( \
    6 ) + ( ( q )**( 2 ) * ( S2 )**( 6 ) + ( -9 * ( q )**( 3 ) * ( S2 \
    )**( 6 ) + ( 3 * ( q )**( 4 ) * ( S2 )**( 6 ) + ( 3 * ( q )**( 5 ) * \
    ( S2 )**( 6 ) + ( -9 * ( q )**( 6 ) * ( S2 )**( 6 ) + ( -7 * ( q )**( \
    7 ) * ( S2 )**( 6 ) + ( -1 * ( q )**( 8 ) * ( S2 )**( 6 ) + ( 2 * ( q \
    )**( 2 ) * ( ( 1 + q ) )**( 2 ) * ( q * ( -12 + q * ( 26 + ( -30 * q \
    + 9 * ( q )**( 2 ) ) ) ) * ( S1 )**( 4 ) + ( 2 * ( 1 + q * ( -5 + q * \
    ( 15 + ( -5 + q ) * q ) ) ) * ( S1 )**( 2 ) * ( S2 )**( 2 ) + ( 9 + \
    -2 * q * ( 15 + q * ( -13 + 6 * q ) ) ) * ( S2 )**( 4 ) ) ) * ( xi \
    )**( 2 ) + -8 * ( q )**( 4 ) * ( ( 1 + q * ( -1 + 3 * q ) ) * ( S1 \
    )**( 2 ) + ( 3 + ( -1 + q ) * q ) * ( S2 )**( 2 ) ) * ( xi )**( 4 ) ) \
    ) ) ) ) ) ) ) ) ) ) ) ) ) ) ) ) ) ) ) ) ) ) ) ) ) ) ) ) ) ) ) ) ) ) ) \
    ) ) ) + ( ( L )**( 3 ) * q * xi * ( -8 * ( q )**( 8 ) * ( S1 )**( 2 ) \
    * ( 3 * ( S1 )**( 2 ) + ( S2 )**( 2 ) ) + ( -8 * ( S2 )**( 2 ) * ( ( \
    S1 )**( 2 ) + 3 * ( S2 )**( 2 ) ) + ( q * ( 3 * ( S1 )**( 4 ) + ( -8 \
    * ( S1 )**( 2 ) * ( S2 )**( 2 ) + -51 * ( S2 )**( 4 ) ) ) + ( ( q \
    )**( 7 ) * ( -51 * ( S1 )**( 4 ) + ( -8 * ( S1 )**( 2 ) * ( S2 )**( 2 \
    ) + 3 * ( S2 )**( 4 ) ) ) + ( 2 * ( q )**( 2 ) * ( 7 * ( S1 )**( 4 ) \
    + ( 2 * ( S1 )**( 2 ) * ( S2 )**( 2 ) + ( -1 * ( S2 )**( 4 ) + 4 * ( \
    ( S1 )**( 2 ) + ( S2 )**( 2 ) ) * ( xi )**( 2 ) ) ) ) + ( ( q )**( 6 \
    ) * ( -2 * ( S1 )**( 4 ) + ( 4 * ( S1 )**( 2 ) * ( S2 )**( 2 ) + ( 14 \
    * ( S2 )**( 4 ) + 8 * ( ( S1 )**( 2 ) + ( S2 )**( 2 ) ) * ( xi )**( 2 \
    ) ) ) ) + ( ( q )**( 5 ) * ( 65 * ( S1 )**( 4 ) + ( -40 * ( S1 )**( 2 \
    ) * ( S2 )**( 2 ) + ( 31 * ( S2 )**( 4 ) + 4 * ( 19 * ( S1 )**( 2 ) + \
    3 * ( S2 )**( 2 ) ) * ( xi )**( 2 ) ) ) ) + ( ( q )**( 3 ) * ( 31 * ( \
    S1 )**( 4 ) + ( -40 * ( S1 )**( 2 ) * ( S2 )**( 2 ) + ( 65 * ( S2 \
    )**( 4 ) + 4 * ( 3 * ( S1 )**( 2 ) + 19 * ( S2 )**( 2 ) ) * ( xi )**( \
    2 ) ) ) ) + 4 * ( q )**( 4 ) * ( 15 * ( S1 )**( 4 ) + ( -22 * ( S1 \
    )**( 2 ) * ( S2 )**( 2 ) + ( 15 * ( S2 )**( 4 ) + ( 18 * ( ( S1 )**( \
    2 ) + ( S2 )**( 2 ) ) * ( xi )**( 2 ) + 4 * ( xi )**( 4 ) ) ) ) ) ) ) \
    ) ) ) ) ) ) + -1 * L * q * ( 1 + q ) * xi * ( 8 * ( S1 )**( 2 ) * ( \
    S2 )**( 4 ) + ( 12 * ( S2 )**( 6 ) + ( 4 * ( q )**( 7 ) * ( 3 * ( S1 \
    )**( 6 ) + 2 * ( S1 )**( 4 ) * ( S2 )**( 2 ) ) + ( ( q )**( 6 ) * ( \
    -17 * ( S1 )**( 6 ) + ( -6 * ( S1 )**( 4 ) * ( S2 )**( 2 ) + 3 * ( S1 \
    )**( 2 ) * ( S2 )**( 4 ) ) ) + ( q * ( 3 * ( S1 )**( 4 ) * ( S2 )**( \
    2 ) + ( -6 * ( S1 )**( 2 ) * ( S2 )**( 4 ) + -17 * ( S2 )**( 6 ) ) ) \
    + ( -1 * ( q )**( 2 ) * ( 20 * ( S1 )**( 6 ) + ( -3 * ( S1 )**( 4 ) * \
    ( S2 )**( 2 ) + ( 22 * ( S1 )**( 2 ) * ( S2 )**( 4 ) + ( 21 * ( S2 \
    )**( 6 ) + 4 * ( S2 )**( 2 ) * ( 2 * ( S1 )**( 2 ) + 3 * ( S2 )**( 2 \
    ) ) * ( xi )**( 2 ) ) ) ) ) + ( ( q )**( 4 ) * ( 37 * ( S1 )**( 6 ) + \
    ( 3 * ( S1 )**( 4 ) * ( S2 )**( 2 ) + ( 11 * ( S1 )**( 2 ) * ( S2 \
    )**( 4 ) + ( 9 * ( S2 )**( 6 ) + 4 * ( 5 * ( S1 )**( 4 ) + ( 3 * ( S1 \
    )**( 2 ) * ( S2 )**( 2 ) + -3 * ( S2 )**( 4 ) ) ) * ( xi )**( 2 ) ) ) \
    ) ) + ( ( q )**( 3 ) * ( 9 * ( S1 )**( 6 ) + ( 11 * ( S1 )**( 4 ) * ( \
    S2 )**( 2 ) + ( 3 * ( S1 )**( 2 ) * ( S2 )**( 4 ) + ( 37 * ( S2 )**( \
    6 ) + 4 * ( -3 * ( S1 )**( 4 ) + ( 3 * ( S1 )**( 2 ) * ( S2 )**( 2 ) \
    + 5 * ( S2 )**( 4 ) ) ) * ( xi )**( 2 ) ) ) ) ) + -1 * ( q )**( 5 ) * \
    ( 21 * ( S1 )**( 6 ) + ( 20 * ( S2 )**( 6 ) + ( 2 * ( S1 )**( 4 ) * ( \
    11 * ( S2 )**( 2 ) + 6 * ( xi )**( 2 ) ) + ( S1 )**( 2 ) * ( -3 * ( \
    S2 )**( 4 ) + 8 * ( S2 )**( 2 ) * ( xi )**( 2 ) ) ) ) ) ) ) ) ) ) ) ) \
    ) ) ) ) ) ) ) ) )

    sigma4 = \
    2 * ( L )**( 2 ) * ( ( -1 + q ) )**( 2 ) * ( ( 1 + q ) )**( 4 ) * ( \
    ( L )**( 6 ) * ( q )**( 2 ) * ( ( 1 + q ) )**( 4 ) * ( 3 + q * ( 14 + \
    3 * q ) ) + ( -2 * ( -1 + q ) * ( ( 1 + q ) )**( 4 ) * ( q * ( S1 \
    )**( 2 ) + -1 * ( S2 )**( 2 ) ) * ( ( q )**( 2 ) * ( 10 + ( -8 + q ) \
    * q ) * ( S1 )**( 4 ) + ( -2 * q * ( 4 + q * ( -5 + 4 * q ) ) * ( S1 \
    )**( 2 ) * ( S2 )**( 2 ) + ( 1 + 2 * q * ( -4 + 5 * q ) ) * ( S2 )**( \
    4 ) ) ) + ( 6 * ( L )**( 5 ) * ( q )**( 2 ) * ( ( 1 + q ) )**( 4 ) * \
    ( 1 + q * ( 8 + q ) ) * xi + ( 2 * ( q )**( 2 ) * ( ( 1 + q ) )**( 2 \
    ) * ( ( q )**( 2 ) * ( 6 + ( -6 + q ) * q ) * ( S1 )**( 4 ) + ( -2 * \
    q * ( 3 + q * ( -5 + 3 * q ) ) * ( S1 )**( 2 ) * ( S2 )**( 2 ) + ( 1 \
    + 6 * ( -1 + q ) * q ) * ( S2 )**( 4 ) ) ) * ( xi )**( 2 ) + ( 2 * ( \
    L )**( 3 ) * q * ( ( 1 + q ) )**( 2 ) * xi * ( ( 1 + q ) * ( q * ( 3 \
    + q * ( 31 + -2 * q * ( 6 + q ) * ( -3 + 2 * q ) ) ) * ( S1 )**( 2 ) \
    + ( -4 + q * ( -18 + q * ( 9 + q ) * ( 4 + 3 * q ) ) ) * ( S2 )**( 2 \
    ) ) + 4 * ( q )**( 2 ) * ( 1 + q * ( 11 + q ) ) * ( xi )**( 2 ) ) + ( \
    -2 * ( L )**( 4 ) * ( ( 1 + q ) )**( 2 ) * ( ( ( 1 + q ) )**( 2 ) * ( \
    ( S2 )**( 2 ) + q * ( q * ( -2 + q * ( -13 + q * ( -9 + q * ( 11 + q \
    ) ) ) ) * ( S1 )**( 2 ) + -1 * ( 11 + 2 * q ) * ( -1 + ( q + ( q )**( \
    2 ) ) ) * ( S2 )**( 2 ) ) ) + -1 * ( q )**( 2 ) * ( 1 + q * ( 26 + q \
    * ( 72 + q * ( 26 + q ) ) ) ) * ( xi )**( 2 ) ) + ( -2 * L * q * ( 1 \
    + q ) * xi * ( ( ( 1 + q ) )**( 2 ) * ( ( q )**( 2 ) * ( -30 + q * ( \
    39 + q * ( -19 + 4 * q ) ) ) * ( S1 )**( 4 ) + ( 3 * ( 1 + q ) * ( q \
    + ( q )**( 3 ) ) * ( S1 )**( 2 ) * ( S2 )**( 2 ) + ( 4 + q * ( -19 + \
    ( 39 * q + -30 * ( q )**( 2 ) ) ) ) * ( S2 )**( 4 ) ) ) + -4 * ( q \
    )**( 2 ) * ( q * ( 3 + ( -1 + q ) * q ) * ( S1 )**( 2 ) + ( 1 + q * ( \
    -1 + 3 * q ) ) * ( S2 )**( 2 ) ) * ( xi )**( 2 ) ) + ( L )**( 2 ) * ( \
    3 * ( q )**( 2 ) * ( S1 )**( 4 ) + ( 36 * ( q )**( 3 ) * ( S1 )**( 4 \
    ) + ( 101 * ( q )**( 4 ) * ( S1 )**( 4 ) + ( 100 * ( q )**( 5 ) * ( \
    S1 )**( 4 ) + ( ( q )**( 6 ) * ( S1 )**( 4 ) + ( -68 * ( q )**( 7 ) * \
    ( S1 )**( 4 ) + ( -53 * ( q )**( 8 ) * ( S1 )**( 4 ) + ( -20 * ( q \
    )**( 9 ) * ( S1 )**( 4 ) + ( -4 * ( q )**( 10 ) * ( S1 )**( 4 ) + ( \
    -30 * q * ( S1 )**( 2 ) * ( S2 )**( 2 ) + ( -74 * ( q )**( 2 ) * ( S1 \
    )**( 2 ) * ( S2 )**( 2 ) + ( -40 * ( q )**( 3 ) * ( S1 )**( 2 ) * ( \
    S2 )**( 2 ) + ( 26 * ( q )**( 4 ) * ( S1 )**( 2 ) * ( S2 )**( 2 ) + ( \
    44 * ( q )**( 5 ) * ( S1 )**( 2 ) * ( S2 )**( 2 ) + ( 26 * ( q )**( 6 \
    ) * ( S1 )**( 2 ) * ( S2 )**( 2 ) + ( -40 * ( q )**( 7 ) * ( S1 )**( \
    2 ) * ( S2 )**( 2 ) + ( -74 * ( q )**( 8 ) * ( S1 )**( 2 ) * ( S2 \
    )**( 2 ) + ( -30 * ( q )**( 9 ) * ( S1 )**( 2 ) * ( S2 )**( 2 ) + ( \
    -4 * ( S2 )**( 4 ) + ( -20 * q * ( S2 )**( 4 ) + ( -53 * ( q )**( 2 ) \
    * ( S2 )**( 4 ) + ( -68 * ( q )**( 3 ) * ( S2 )**( 4 ) + ( ( q )**( 4 \
    ) * ( S2 )**( 4 ) + ( 100 * ( q )**( 5 ) * ( S2 )**( 4 ) + ( 101 * ( \
    q )**( 6 ) * ( S2 )**( 4 ) + ( 36 * ( q )**( 7 ) * ( S2 )**( 4 ) + ( \
    3 * ( q )**( 8 ) * ( S2 )**( 4 ) + ( -4 * ( q )**( 2 ) * ( ( 1 + q ) \
    )**( 2 ) * ( q * ( -12 + q * ( -8 + ( -8 + q ) * q ) ) * ( S1 )**( 2 \
    ) + ( 1 + -4 * q * ( 2 + q * ( 2 + 3 * q ) ) ) * ( S2 )**( 2 ) ) * ( \
    xi )**( 2 ) + 8 * ( q )**( 4 ) * ( 1 + q * ( 4 + q ) ) * ( xi )**( 4 \
    ) ) ) ) ) ) ) ) ) ) ) ) ) ) ) ) ) ) ) ) ) ) ) ) ) ) ) ) ) ) ) ) ) ) ) \
    )

    sigma6 = \
    -4 * ( L )**( 2 ) * ( ( -1 + q ) )**( 2 ) * q * ( ( 1 + q ) )**( 6 ) \
    * ( ( L )**( 4 ) * q * ( ( 1 + q ) )**( 2 ) * ( 1 + q * ( 8 + q ) ) + \
    ( ( ( 1 + q ) )**( 2 ) * ( ( q )**( 2 ) * ( 10 + 3 * ( -4 + q ) * q ) \
    * ( S1 )**( 4 ) + ( -2 * q * ( 6 + q * ( -11 + 6 * q ) ) * ( S1 )**( \
    2 ) * ( S2 )**( 2 ) + ( 3 + 2 * q * ( -6 + 5 * q ) ) * ( S2 )**( 4 ) \
    ) ) + ( ( L )**( 3 ) * q * ( ( 1 + q ) )**( 2 ) * ( 1 + q * ( 18 + q \
    ) ) * xi + ( -1 * L * q * ( 1 + q ) * ( q * ( -20 + q * ( 3 + q ) ) * \
    ( S1 )**( 2 ) + ( 1 + ( 3 + -20 * q ) * q ) * ( S2 )**( 2 ) ) * xi + \
    ( -2 * ( q )**( 2 ) * ( ( -2 + q ) * q * ( S1 )**( 2 ) + ( 1 + -2 * q \
    ) * ( S2 )**( 2 ) ) * ( xi )**( 2 ) + ( 4 * L * ( q )**( 3 ) * ( xi \
    )**( 3 ) + ( L )**( 2 ) * ( ( ( 1 + q ) )**( 2 ) * ( -1 * q * ( -1 + \
    q * ( -13 + ( q + 5 * ( q )**( 2 ) ) ) ) * ( S1 )**( 2 ) + ( -5 + q * \
    ( -1 + q * ( 13 + q ) ) ) * ( S2 )**( 2 ) ) + 4 * ( q )**( 2 ) * ( 2 \
    + q * ( 7 + 2 * q ) ) * ( xi )**( 2 ) ) ) ) ) ) ) )

    sigma8 = \
    ( L )**( 2 ) * ( ( -1 + q ) )**( 2 ) * ( q )**( 2 ) * ( ( 1 + q ) \
    )**( 6 ) * ( ( ( 1 + q ) )**( 2 ) * ( ( L )**( 2 ) * ( 1 + q * ( 18 + \
    q ) ) + ( 4 * ( 5 + -3 * q ) * q * ( S1 )**( 2 ) + 4 * ( -3 + 5 * q ) \
    * ( S2 )**( 2 ) ) ) + ( 20 * L * q * ( ( 1 + q ) )**( 2 ) * xi + 4 * \
    ( q )**( 2 ) * ( xi )**( 2 ) ) )

    sigma10 = \
    -4 * ( L )**( 2 ) * ( ( -1 + q ) )**( 2 ) * ( q )**( 3 ) * ( ( 1 + q \
    ) )**( 8 )

    return np.array([sigma10, sigma8, sigma6, sigma4, sigma2, sigma0])


def wraproots(coefficientfunction, *args,**kwargs):
    """
    Find roots of a polynomial given coefficients. Wrapper of numpy.roots.

    Parameters
    ----------
    coefficientfunction: callable
        Function returnin the polynomial coefficients ordered from highest to lowest degree.
    *args, **kwargs:
        Parameters of `coefficientfunction`.

    Returns
    -------
    sols: array
        Roots of the polynomial, ordered according to their real part. Complex roots are masked with nans.
    """

    coeffs= coefficientfunction(*args,**kwargs)

    if np.ndim(coeffs)==1:
        sols = np.sort_complex(np.roots(coeffs))
    else:
        sols = np.array([np.sort_complex(np.roots(x)) for x in coeffs.T])

    sols = np.real(np.where(np.isreal(sols),sols,np.nan))

    return sols


def Jresonances(r,xi,q,chi1,chi2):
    """
    Total angular momentum of the two spin-orbit resonances.

    Parameters
    ----------
    r: float
        Binary separation.
    xi: float
        Effective spin
    q: float
        Mass ratio: 0 <= q <= 1.
    chi1: float
        Dimensionless spin of the primary black hole: 0 <= chi1 <= 1.
    chi2: float
        Dimensionless spin of the secondary black hole: 0 <= chi1 <= 1.

    Returns
    -------
    Jmin: float
        Spin-orbit resonance that minimizes J (DeltaPhi=pi)
    Jmax: float
        Spin-orbit resonance that minimizes J (DeltaPhi=pi)
    """

    # The good solutions are the last two. That's because the discriminant quintic asymptotes to -infinity and the physical region is when it's positive


    J2roots= wraproots(Jdiscriminant_coefficients,r,xi,q,chi1,chi2)

    if np.ndim(J2roots)==1:
        Jmin,Jmax = J2roots[~np.isnan(J2roots)][-2:]**0.5
    else:
        Jmin,Jmax = np.array([x[~np.isnan(x)][-2:]**0.5 for x in J2roots]).T

    return np.array([Jmin,Jmax])


def Jlimits(r=None,xi=None,q=None,chi1=None,chi2=None):
    """
    Limits on the magnitude of the total angular momentum. The contraints considered depend on the inputs provided.
        - If r, q, chi1, and chi2 are provided, enforce J=L+S1+S2.
        - If r, xi, q, chi1, and chi2 are provided, the limits are given by the two spin-orbit resonances.

    Parameters
    ----------
    r: float, optional
        Binary separation.
    xi: float, optional
        Effective spin
    q: float
        Mass ratio: 0 <= q <= 1.
    chi1: float, optional
        Dimensionless spin of the primary black hole: 0 <= chi1 <= 1.
    chi2: float, optional
        Dimensionless spin of the secondary black hole: 0 <= chi1 <= 1.
    conincident: boolean, optional
        If True, assume that the input is a spin-orbit resonance and return repeated roots

    Returns
    -------
    Jmin:
        Minimum value of the total angular momentum.
    Jmax:
        Maximum value of the total angular momentum.
    """

    if r is not None and xi is None and q is not None and chi1 is not None and chi2 is not None:
        Jmin,Jmax = Jlimits_LS1S2(r,q,chi1,chi2)

    elif r is not None and xi is not None and q is not None and chi1 is not None and chi2 is not None:
        #TODO: Assert that the xi values are compatible with q,chi1,chi2 (either explicitely or with a generic 'limits_check' function)
        Jmin,Jmax = Jresonances(r,xi,q,chi1,chi2)

    else:
        raise TypeError

    return np.array([Jmin,Jmax])


def xilimits_definition(q,chi1,chi2):
    """
    Limits on the effective spin based only on the definition xi = (1+q)S1.L + (1+1/q)S2.L

    Parameters
    ----------
    q: float
        Mass ratio: 0 <= q <= 1.
    chi1: float
        Dimensionless spin of the primary black hole: 0 <= chi1 <= 1.
    chi2: float
        Dimensionless spin of the secondary black hole: 0 <= chi1 <= 1.

    Returns
    -------
    ximin:
        Minimum value of the effective spin.
    ximax:
        Maximum value of the effective spin.
    """

    q=toarray(q)
    S1,S2 = spinmags(q,chi1,chi2)
    xilim = (1+q)*S1 + (1+1/q)*S2

    return np.array([-xilim,xilim])


def xidiscriminant_coefficients(J,r,q,chi1,chi2):
    """
    Coefficients of the 6-degree equation in xi that defines the spin-orbit resonances.

    Parameters
    ----------
    J: float
        Magnitude of the total angular momentum.
    r: float
        Binary separation.
    q: float
        Mass ratio: 0 <= q <= 1.
    chi1: float
        Dimensionless spin of the primary black hole: 0 <= chi1 <= 1.
    chi2: float
        Dimensionless spin of the secondary black hole: 0 <= chi1 <= 1.

    Returns
    -------
    sigma6:
        Coefficient of xi^6.
    sigma5:
        Coefficient of xi^5.
    sigma4:
        Coefficient of xi^4.
    sigma3:
        Coefficient of xi^3.
    sigma2:
        Coefficient of xi^2.
    sigma1:
        Coefficient of xi^1.
    sigma0:
        Coefficient of xi^0.
    """

    J,q=toarray(J,q)
    L=angularmomentum(r,q)
    S1,S2= spinmags(q,chi1,chi2)

    sigma0 = \
    -1 * ( L )**( 2 ) * ( ( 1 + q ) )**( 6 ) * ( ( -1 + ( q )**( 2 ) ) \
    )**( 2 ) * ( 4 * ( J )**( 10 ) * ( q )**( 3 ) + ( -1 * ( J )**( 8 ) * \
    ( q )**( 2 ) * ( ( L )**( 2 ) * ( 1 + q * ( 18 + q ) ) + ( 4 * ( 5 + \
    -3 * q ) * q * ( S1 )**( 2 ) + 4 * ( -3 + 5 * q ) * ( S2 )**( 2 ) ) ) \
    + ( 4 * ( J )**( 6 ) * q * ( q * ( ( L )**( 4 ) * ( 1 + q * ( 8 + q ) \
    ) + ( -1 * ( L )**( 2 ) * ( -1 + q * ( -13 + ( q + 5 * ( q )**( 2 ) ) \
    ) ) * ( S1 )**( 2 ) + q * ( 10 + 3 * ( -4 + q ) * q ) * ( S1 )**( 4 ) \
    ) ) + ( ( ( L )**( 2 ) * ( -5 + q * ( -1 + q * ( 13 + q ) ) ) + -2 * \
    q * ( 6 + q * ( -11 + 6 * q ) ) * ( S1 )**( 2 ) ) * ( S2 )**( 2 ) + ( \
    3 + 2 * q * ( -6 + 5 * q ) ) * ( S2 )**( 4 ) ) ) + ( -1 * ( ( q )**( \
    2 ) * ( ( ( L )**( 2 ) + ( S1 )**( 2 ) ) )**( 2 ) * ( ( L )**( 2 ) + \
    -4 * ( -1 + q ) * q * ( S1 )**( 2 ) ) + ( 2 * ( ( L )**( 4 ) * ( -2 + \
    q * ( 2 + q ) ) + ( ( L )**( 2 ) * q * ( -10 + ( 19 + -10 * q ) * q ) \
    * ( S1 )**( 2 ) + 6 * ( -1 + q ) * ( q )**( 2 ) * ( S1 )**( 4 ) ) ) * \
    ( S2 )**( 2 ) + ( ( ( L )**( 2 ) * ( -8 + q * ( 8 + q ) ) + -12 * ( \
    -1 + q ) * q * ( S1 )**( 2 ) ) * ( S2 )**( 4 ) + 4 * ( -1 + q ) * ( \
    S2 )**( 6 ) ) ) ) * ( ( ( L )**( 2 ) * ( 1 + q ) + ( -1 + q ) * ( S1 \
    + -1 * S2 ) * ( S1 + S2 ) ) )**( 2 ) + ( 2 * ( J )**( 4 ) * ( -1 * ( \
    L )**( 6 ) * ( q )**( 2 ) * ( 3 + q * ( 14 + 3 * q ) ) + ( 2 * ( L \
    )**( 4 ) * ( ( q )**( 2 ) * ( -2 + q * ( -13 + q * ( -9 + q * ( 11 + \
    q ) ) ) ) * ( S1 )**( 2 ) + ( 1 + -1 * q * ( 11 + 2 * q ) * ( -1 + ( \
    q + ( q )**( 2 ) ) ) ) * ( S2 )**( 2 ) ) + ( ( L )**( 2 ) * ( ( q \
    )**( 2 ) * ( -3 + q * ( -24 + q * ( 13 + 4 * q * ( 1 + q ) ) ) ) * ( \
    S1 )**( 4 ) + ( 2 * q * ( 15 + q * ( -23 + q * ( 22 + q * ( -23 + 15 \
    * q ) ) ) ) * ( S1 )**( 2 ) * ( S2 )**( 2 ) + ( 4 + q * ( 4 + q * ( \
    13 + -3 * q * ( 8 + q ) ) ) ) * ( S2 )**( 4 ) ) ) + 2 * ( -1 + q ) * \
    ( ( q )**( 3 ) * ( 10 + ( -8 + q ) * q ) * ( S1 )**( 6 ) + ( -9 * ( q \
    )**( 2 ) * ( 2 + ( -2 + q ) * q ) * ( S1 )**( 4 ) * ( S2 )**( 2 ) + ( \
    9 * q * ( 1 + 2 * ( -1 + q ) * q ) * ( S1 )**( 2 ) * ( S2 )**( 4 ) + \
    ( -1 + 2 * ( 4 + -5 * q ) * q ) * ( S2 )**( 6 ) ) ) ) ) ) ) + 4 * ( J \
    )**( 2 ) * ( ( L )**( 8 ) * ( q )**( 2 ) * ( 1 + q * ( 3 + q ) ) + ( \
    ( L )**( 6 ) * ( ( q )**( 2 ) * ( 1 + q * ( 7 + -1 * ( -1 + q ) * q * \
    ( 9 + 2 * q ) ) ) * ( S1 )**( 2 ) + ( -2 + q * ( -7 + q * ( 9 + q * ( \
    7 + q ) ) ) ) * ( S2 )**( 2 ) ) + ( -1 * ( ( -1 + q ) )**( 2 ) * ( ( \
    -1 * q * ( S1 )**( 2 ) + ( S2 )**( 2 ) ) )**( 2 ) * ( q * ( -5 + 2 * \
    q ) * ( S1 )**( 4 ) + ( 2 * ( 1 + ( q + ( q )**( 2 ) ) ) * ( S1 )**( \
    2 ) * ( S2 )**( 2 ) + ( 2 + -5 * q ) * ( S2 )**( 4 ) ) ) + ( ( L )**( \
    4 ) * ( ( q )**( 2 ) * ( 1 + q * ( 2 + -1 * ( -1 + q ) * q * ( 11 + 6 \
    * q ) ) ) * ( S1 )**( 4 ) + ( 2 * ( -1 + ( q + ( -14 * ( q )**( 2 ) + \
    ( 25 * ( q )**( 3 ) + ( -14 * ( q )**( 4 ) + ( ( q )**( 5 ) + -1 * ( \
    q )**( 6 ) ) ) ) ) ) ) * ( S1 )**( 2 ) * ( S2 )**( 2 ) + ( -6 + q * ( \
    -5 + q * ( 11 + q * ( 2 + q ) ) ) ) * ( S2 )**( 4 ) ) ) + ( L )**( 2 \
    ) * ( -1 + q ) * ( -1 * ( q )**( 2 ) * ( 1 + q * ( 4 + q * ( -5 + 6 * \
    q ) ) ) * ( S1 )**( 6 ) + ( q * ( 15 + q * ( -34 + q * ( 37 + -4 * ( \
    -1 + q ) * q ) ) ) * ( S1 )**( 4 ) * ( S2 )**( 2 ) + ( ( 4 + -1 * q * \
    ( 4 + q * ( 37 + q * ( -34 + 15 * q ) ) ) ) * ( S1 )**( 2 ) * ( S2 \
    )**( 4 ) + ( 6 + ( -1 + q ) * q * ( 5 + q ) ) * ( S2 )**( 6 ) ) ) ) ) \
    ) ) ) ) ) ) ) )

    sigma1 = \
    -4 * ( L )**( 3 ) * ( ( -1 + q ) )**( 2 ) * q * ( ( 1 + q ) )**( 7 ) \
    * ( -5 * ( J )**( 8 ) * ( q )**( 2 ) * ( 1 + q ) + ( ( J )**( 6 ) * q \
    * ( ( L )**( 2 ) * ( 1 + q ) * ( 1 + q * ( 18 + q ) ) + ( -1 * q * ( \
    -20 + q * ( 3 + q ) ) * ( S1 )**( 2 ) + ( -1 + q * ( -3 + 20 * q ) ) \
    * ( S2 )**( 2 ) ) ) + ( ( J )**( 4 ) * ( q * ( -3 * ( L )**( 4 ) * ( \
    1 + q ) * ( 1 + q * ( 8 + q ) ) + ( ( L )**( 2 ) * ( -3 + q * ( -31 + \
    2 * q * ( 6 + q ) * ( -3 + 2 * q ) ) ) * ( S1 )**( 2 ) + q * ( -30 + \
    q * ( 39 + q * ( -19 + 4 * q ) ) ) * ( S1 )**( 4 ) ) ) + ( ( ( L )**( \
    2 ) * ( 4 + -1 * q * ( -18 + q * ( 9 + q ) * ( 4 + 3 * q ) ) ) + 3 * \
    q * ( 1 + q ) * ( 1 + ( q )**( 2 ) ) * ( S1 )**( 2 ) ) * ( S2 )**( 2 \
    ) + ( 4 + q * ( -19 + ( 39 * q + -30 * ( q )**( 2 ) ) ) ) * ( S2 )**( \
    4 ) ) ) + ( -1 * ( ( L )**( 2 ) * ( 1 + q ) + ( -1 + q ) * ( S1 + -1 \
    * S2 ) * ( S1 + S2 ) ) * ( ( L )**( 6 ) * q * ( 1 + q * ( 3 + q ) ) + \
    ( ( L )**( 4 ) * ( ( q )**( 2 ) * ( 9 + ( 7 + -8 * q ) * q ) * ( S1 \
    )**( 2 ) + ( -8 + q * ( 7 + 9 * q ) ) * ( S2 )**( 2 ) ) + ( -1 * ( -1 \
    + q ) * ( q * ( S1 )**( 2 ) + -1 * ( S2 )**( 2 ) ) * ( q * ( -5 + 8 * \
    q ) * ( S1 )**( 4 ) + ( 2 * ( -2 + ( q + -2 * ( q )**( 2 ) ) ) * ( S1 \
    )**( 2 ) * ( S2 )**( 2 ) + ( 8 + -5 * q ) * ( S2 )**( 4 ) ) ) + ( L \
    )**( 2 ) * ( q * ( -1 + ( q + ( 19 * ( q )**( 2 ) + -16 * ( q )**( 3 \
    ) ) ) ) * ( S1 )**( 4 ) + ( 2 * ( 2 + q * ( -15 + q * ( 23 + q * ( \
    -15 + 2 * q ) ) ) ) * ( S1 )**( 2 ) * ( S2 )**( 2 ) + ( -16 + q * ( \
    19 + ( q + -1 * ( q )**( 2 ) ) ) ) * ( S2 )**( 4 ) ) ) ) ) ) + ( J \
    )**( 2 ) * ( ( L )**( 6 ) * q * ( 1 + q ) * ( 3 + q * ( 14 + 3 * q ) \
    ) + ( ( L )**( 4 ) * ( q * ( 2 + q * ( 18 + -1 * q * ( 3 + q ) * ( \
    -19 + 12 * q ) ) ) * ( S1 )**( 2 ) + ( -12 + q * ( -17 + q * ( 57 + 2 \
    * q * ( 9 + q ) ) ) ) * ( S2 )**( 2 ) ) + ( ( L )**( 2 ) * ( q * ( 3 \
    + q * ( 5 + q * ( 7 + 3 * ( 7 + -8 * q ) * q ) ) ) * ( S1 )**( 4 ) + \
    ( -4 * ( 1 + q ) * ( 2 + q * ( -6 + q * ( 11 + 2 * ( -3 + q ) * q ) ) \
    ) * ( S1 )**( 2 ) * ( S2 )**( 2 ) + ( -24 + q * ( 21 + q * ( 7 + q * \
    ( 5 + 3 * q ) ) ) ) * ( S2 )**( 4 ) ) ) + -1 * ( -1 + q ) * ( ( q \
    )**( 2 ) * ( 20 + q * ( -29 + 12 * q ) ) * ( S1 )**( 6 ) + ( q * ( -3 \
    + 2 * ( q )**( 2 ) * ( -7 + 4 * q ) ) * ( S1 )**( 4 ) * ( S2 )**( 2 ) \
    + ( ( -8 + ( 14 * q + 3 * ( q )**( 3 ) ) ) * ( S1 )**( 2 ) * ( S2 \
    )**( 4 ) + ( -12 + ( 29 + -20 * q ) * q ) * ( S2 )**( 6 ) ) ) ) ) ) ) \
    ) ) ) )

    sigma2 = \
    -4 * ( L )**( 2 ) * ( ( -1 + q ) )**( 2 ) * ( q )**( 2 ) * ( ( 1 + q \
    ) )**( 6 ) * ( -1 * ( J )**( 8 ) * ( q )**( 2 ) + ( -1 * ( L )**( 8 ) \
    * ( 1 + q * ( 1 + q ) * ( 10 + q * ( 9 + q ) ) ) + ( -1 * ( ( -1 + q \
    ) )**( 2 ) * ( ( S1 + -1 * S2 ) )**( 2 ) * ( ( S1 + S2 ) )**( 2 ) * ( \
    ( -1 * q * ( S1 )**( 2 ) + ( S2 )**( 2 ) ) )**( 2 ) + ( 2 * ( J )**( \
    6 ) * q * ( 2 * ( L )**( 2 ) * ( 2 + q * ( 7 + 2 * q ) ) + ( -1 * ( \
    -2 + q ) * q * ( S1 )**( 2 ) + ( -1 + 2 * q ) * ( S2 )**( 2 ) ) ) + ( \
    2 * ( L )**( 6 ) * ( ( 1 + 2 * ( q )**( 2 ) * ( -11 + q * ( -7 + 5 * \
    q ) ) ) * ( S1 )**( 2 ) + ( 10 + q * ( -14 + ( -22 * q + ( q )**( 3 ) \
    ) ) ) * ( S2 )**( 2 ) ) + ( ( L )**( 4 ) * ( ( -1 + 6 * q * ( 3 + ( q \
    )**( 2 ) * ( -12 + 7 * q ) ) ) * ( S1 )**( 4 ) + ( -2 * ( 9 + q * ( \
    -33 + q * ( 35 + ( -33 * q + 9 * ( q )**( 2 ) ) ) ) ) * ( S1 )**( 2 ) \
    * ( S2 )**( 2 ) + -1 * ( -42 + ( 72 * q + ( -18 * ( q )**( 3 ) + ( q \
    )**( 4 ) ) ) ) * ( S2 )**( 4 ) ) ) + ( 2 * ( L )**( 2 ) * ( -1 + q ) \
    * ( 2 * q * ( 2 + q * ( -8 + 5 * q ) ) * ( S1 )**( 6 ) + ( ( -1 + ( q \
    + ( 15 * ( q )**( 2 ) + -9 * ( q )**( 3 ) ) ) ) * ( S1 )**( 4 ) * ( \
    S2 )**( 2 ) + ( ( 9 + q * ( -15 + ( -1 + q ) * q ) ) * ( S1 )**( 2 ) \
    * ( S2 )**( 4 ) + -2 * ( 5 + 2 * ( -4 + q ) * q ) * ( S2 )**( 6 ) ) ) \
    ) + ( ( J )**( 4 ) * ( -1 * ( L )**( 4 ) * ( 1 + q * ( 26 + q * ( 72 \
    + q * ( 26 + q ) ) ) ) + ( -1 * ( q )**( 2 ) * ( 6 + ( -6 + q ) * q ) \
    * ( S1 )**( 4 ) + ( 2 * q * ( 3 + q * ( -5 + 3 * q ) ) * ( S1 )**( 2 \
    ) * ( S2 )**( 2 ) + ( ( -1 + -6 * ( -1 + q ) * q ) * ( S2 )**( 4 ) + \
    2 * ( L )**( 2 ) * ( q * ( -12 + q * ( -8 + ( -8 + q ) * q ) ) * ( S1 \
    )**( 2 ) + ( 1 + -4 * q * ( 2 + q * ( 2 + 3 * q ) ) ) * ( S2 )**( 2 ) \
    ) ) ) ) ) + 2 * ( J )**( 2 ) * ( ( L )**( 6 ) * ( 1 + q * ( 14 + q * \
    ( 32 + q * ( 14 + q ) ) ) ) + ( ( L )**( 4 ) * ( ( 1 + q * ( 4 + q * \
    ( 40 + 3 * ( 5 + -3 * q ) * q ) ) ) * ( S1 )**( 2 ) + ( -9 + q * ( 15 \
    + q * ( 40 + q * ( 4 + q ) ) ) ) * ( S2 )**( 2 ) ) + ( ( -1 + q ) * ( \
    q * ( S1 )**( 2 ) + -1 * ( S2 )**( 2 ) ) * ( ( -2 + q ) * q * ( S1 \
    )**( 4 ) + ( ( 1 + ( q )**( 2 ) ) * ( S1 )**( 2 ) * ( S2 )**( 2 ) + ( \
    1 + -2 * q ) * ( S2 )**( 4 ) ) ) + ( L )**( 2 ) * ( q * ( 12 + q * ( \
    -26 + ( 30 * q + -9 * ( q )**( 2 ) ) ) ) * ( S1 )**( 4 ) + ( -2 * ( 1 \
    + q * ( -5 + q * ( 15 + ( -5 + q ) * q ) ) ) * ( S1 )**( 2 ) * ( S2 \
    )**( 2 ) + ( -9 + 2 * q * ( 15 + q * ( -13 + 6 * q ) ) ) * ( S2 )**( \
    4 ) ) ) ) ) ) ) ) ) ) ) ) ) )

    sigma3 = \
    -16 * ( L )**( 3 ) * ( ( -1 + q ) )**( 2 ) * ( q )**( 3 ) * ( ( 1 + q \
    ) )**( 5 ) * ( ( J )**( 6 ) * q * ( 1 + q ) + ( -1 * ( L )**( 6 ) * ( \
    1 + q ) * ( 2 + q * ( 7 + 2 * q ) ) + ( -1 * ( J )**( 4 ) * ( ( L \
    )**( 2 ) * ( 1 + q ) * ( 1 + q * ( 11 + q ) ) + ( q * ( 3 + ( -1 + q \
    ) * q ) * ( S1 )**( 2 ) + ( 1 + q * ( -1 + 3 * q ) ) * ( S2 )**( 2 ) \
    ) ) + ( ( L )**( 4 ) * ( ( 3 + q * ( -5 + q * ( -19 + 2 * q ) ) ) * ( \
    S1 )**( 2 ) + ( 2 + q * ( -19 + q * ( -5 + 3 * q ) ) ) * ( S2 )**( 2 \
    ) ) + ( -1 * ( -1 + q ) * ( S1 + -1 * S2 ) * ( S1 + S2 ) * ( q * ( -1 \
    + 2 * q ) * ( S1 )**( 4 ) + ( -1 * ( 1 + ( q )**( 2 ) ) * ( S1 )**( 2 \
    ) * ( S2 )**( 2 ) + -1 * ( -2 + q ) * ( S2 )**( 4 ) ) ) + ( ( L )**( \
    2 ) * ( ( -1 + q * ( 11 + q * ( -15 + 2 * q ) ) ) * ( S1 )**( 4 ) + ( \
    ( 2 + ( q + ( ( q )**( 2 ) + 2 * ( q )**( 3 ) ) ) ) * ( S1 )**( 2 ) * \
    ( S2 )**( 2 ) + -1 * ( -2 + q * ( 15 + ( -11 + q ) * q ) ) * ( S2 \
    )**( 4 ) ) ) + ( J )**( 2 ) * ( ( L )**( 4 ) * ( 1 + q ) * ( 3 + q * \
    ( 17 + 3 * q ) ) + ( q * ( 3 + q * ( -5 + 3 * q ) ) * ( S1 )**( 4 ) + \
    ( ( -2 + q ) * ( 1 + q ) * ( -1 + 2 * q ) * ( S1 )**( 2 ) * ( S2 )**( \
    2 ) + ( ( 3 + q * ( -5 + 3 * q ) ) * ( S2 )**( 4 ) + ( L )**( 2 ) * ( \
    ( 2 + ( q + ( 17 * ( q )**( 2 ) + 2 * ( q )**( 3 ) ) ) ) * ( S1 )**( \
    2 ) + ( 2 + q * ( 17 + ( q + 2 * ( q )**( 2 ) ) ) ) * ( S2 )**( 2 ) ) \
    ) ) ) ) ) ) ) ) ) )

    sigma4 = \
    16 * ( L )**( 4 ) * ( ( -1 + q ) )**( 2 ) * ( q )**( 4 ) * ( ( 1 + q \
    ) )**( 4 ) * ( ( J )**( 4 ) * ( 1 + q * ( 4 + q ) ) + ( 2 * ( L )**( \
    4 ) * ( 3 + q * ( 7 + 3 * q ) ) + ( ( 1 + 6 * ( -1 + q ) * q ) * ( S1 \
    )**( 4 ) + ( -2 * ( 3 + q * ( -5 + 3 * q ) ) * ( S1 )**( 2 ) * ( S2 \
    )**( 2 ) + ( ( 6 + ( -6 + q ) * q ) * ( S2 )**( 4 ) + ( 2 * ( L )**( \
    2 ) * ( ( -3 + ( 6 * q + 4 * ( q )**( 2 ) ) ) * ( S1 )**( 2 ) + ( 4 + \
    -3 * ( -2 + q ) * q ) * ( S2 )**( 2 ) ) + -2 * ( J )**( 2 ) * ( ( L \
    )**( 2 ) * ( 3 + q ) * ( 1 + 3 * q ) + ( ( 1 + q * ( -1 + 3 * q ) ) * \
    ( S1 )**( 2 ) + ( 3 + ( -1 + q ) * q ) * ( S2 )**( 2 ) ) ) ) ) ) ) ) )

    sigma5 = \
    -64 * ( L )**( 5 ) * ( ( -1 + q ) )**( 2 ) * ( q )**( 5 ) * ( ( 1 + \
    q ) )**( 3 ) * ( ( J )**( 2 ) * ( 1 + q ) + ( -2 * ( L )**( 2 ) * ( 1 \
    + q ) + ( ( 1 + -2 * q ) * ( S1 )**( 2 ) + ( -2 + q ) * ( S2 )**( 2 ) \
    ) ) )

    sigma6 = \
    64 * ( L )**( 6 ) * ( q )**( 6 ) * ( ( -1 + ( q )**( 2 ) ) )**( 2 )

    return np.array([sigma6, sigma5, sigma4, sigma3, sigma2, sigma1, sigma0])


def xiresonances(J,r,q,chi1,chi2):
    """
    Total angular momentum of the two spin-orbit resonances.

    Parameters
    ----------
    J: float
        Magnitude of the total angular momentum.
    r: float
        Binary separation.
    q: float
        Mass ratio: 0 <= q <= 1.
    chi1: float
        Dimensionless spin of the primary black hole: 0 <= chi1 <= 1.
    chi2: float
        Dimensionless spin of the secondary black hole: 0 <= chi1 <= 1.

    Returns
    -------
    ximin: float
        Spin-orbit resonance that minimizes xi (either DeltaPhi=0 or DeltaPhi=pi)
    ximax: float
        Spin-orbit resonance that minimizes xi (always DeltaPhi=pi)
    """

    #Altough there are 6 solutions in general, we know that only two can lie between Smin and Smax.

    Smin,Smax = Slimits_LJS1S2(J,r,q,chi1,chi2)
    xiroots= wraproots(xidiscriminant_coefficients,J,r,q,chi1,chi2)

    def _compute(Smin,Smax,J,r,xiroots,q,chi1,chi2):
        Sroots = np.array([Slimits_plusminus(J,r,x,q,chi1,chi2,coincident=True)[0] for x in xiroots])
        with np.errstate(invalid='ignore'):
            xires = xiroots[np.logical_and(Sroots>Smin, Sroots<Smax)]
        return xires

    if np.ndim(xiroots)==1:
        ximin,ximax =_compute(Smin,Smax,J,r,xiroots,q,chi1,chi2)
    else:
        ximin,ximax =np.array(list(map(_compute, Smin,Smax,J,r,xiroots,q,chi1,chi2))).T

    return np.array([ximin,ximax])


def xilimits(J=None,r=None,q=None,chi1=None,chi2=None):
    """
    Limits on the projected effective spin. The contraints considered depend on the inputs provided.
        - If q, chi1, and chi2 are provided, enforce xi = (1+q)S1.L + (1+1/q)S2.L.
        - If J, r, q, chi1, and chi2 are provided, the limits are given by the two spin-orbit resonances.

    Parameters
    ----------
    J: float, optional
        Magnitude of the total angular momentum.
    r: float, optional
        Binary separation.
    q: float
        Mass ratio: 0 <= q <= 1.
    chi1: float, optional
        Dimensionless spin of the primary black hole: 0 <= chi1 <= 1.
    chi2: float, optional
        Dimensionless spin of the secondary black hole: 0 <= chi1 <= 1.
    conincident: boolean, optional
        If True, assume that the input is a spin-orbit resonance and return repeated roots

    Returns
    -------
    ximin:
        Minimum value of the effective spin.
    ximax:
        Maximum value of the effective spin.
    """

    if J is None and r is None and q is not None and chi1 is not None and chi2 is not None:
        ximin,ximax = xilimits_definition(q,chi1,chi2)


    elif J is not None and r is not None and q is not None and chi1 is not None and chi2 is not None:
        #TODO: Assert that the xi values are compatible with q,chi1,chi2 (either explicitely or with a generic 'limits_check' function)
        ximin,ximax = xiresonances(J,r,q,chi1,chi2)

    else:
        raise TypeError

    return np.array([ximin,ximax])


def Slimits_S1S2(q,chi1,chi2):
    """
    Limits on the total spin magnitude due to the vector relation S=S1+S2

    Parameters
    ----------
    q: float
        Mass ratio: 0 <= q <= 1.
    chi1: float
        Dimensionless spin of the primary black hole: 0 <= chi1 <= 1.
    chi2: float
        Dimensionless spin of the secondary black hole: 0 <= chi1 <= 1.

    Returns
    -------
    Smin:
        Minimum value of the total spin.
    Smax:
        Maximum value of the total spin.
    """

    S1,S2= spinmags(q,chi1,chi2)
    Smin = np.abs(S1-S2)
    Smax = S1+S2

    return np.array([Smin,Smax])


def Slimits_LJ(J,r,q):
    """
    Limits on the total spin magnitude due to the vector relation S=J-L

    Parameters
    ----------
    J: float
        Magnitude of the total angular momentum.
    r: float
        Binary separation.
    q: float
        Mass ratio: 0 <= q <= 1.

    Returns
    -------
    Smin:
        Minimum value of the total spin.
    Smax:
        Maximum value of the total spin.
    """

    L= angularmomentum(r,q)
    Smin = np.abs(J-L)
    Smax = J+L

    return np.array([Smin,Smax])


def Slimits_LJS1S2(J,r,q,chi1,chi2):
    """
    Limits on the total spin magnitude due to the vector relations S=S1+S2 and S=J-L.

    Parameters
    ----------
    J: float
        Magnitude of the total angular momentum.
    r: float
        Binary separation.
    q: float
        Mass ratio: 0 <= q <= 1.

    Returns
    -------
    Smin:
        Minimum value of the total spin.
    Smax:
        Maximum value of the total spin.
    """

    SminS1S2,SmaxS1S2 = Slimits_S1S2(q,chi1,chi2)
    SminLJ, SmaxLJ = Slimits_LJ(J,r,q)
    Smin = np.maximum(SminS1S2,SminLJ)
    Smax = np.minimum(SmaxS1S2,SmaxLJ)

    return np.array([Smin,Smax])


#TODO: I think this can be removed
def Scubic_coefficients_OLD(J,r,xi,q,chi1,chi2):
    """
    Coefficients of the cubic equation in S^2 that identifies the effective potentials.

    Parameters
    ----------
    J: float
        Magnitude of the total angular momentum.
    r: float
        Binary separation.
    xi: float
        Effective spin
    q: float
        Mass ratio: 0 <= q <= 1.
    chi1: float
        Dimensionless spin of the primary black hole: 0 <= chi1 <= 1.
    chi2: float
        Dimensionless spin of the secondary black hole: 0 <= chi1 <= 1.

    Returns
    -------
    sigma6:
        Coefficient of S^6.
    sigma4:
        Coefficient of S^4.
    sigma2:
        Coefficient of S^2.
    sigma0:
        Coefficient of S^0.
    """

    J,xi,q=toarray(J,xi,q)
    L=angularmomentum(r,q)
    S1,S2= spinmags(q,chi1,chi2)

    sigma6 = q * ( ( 1 + q ) )**( 2 )

    sigma4 = \
    ( ( 1 + q ) )**( 2 ) * ( -2 * ( J )**( 2 ) * q + ( ( L )**( 2 ) * ( 1 \
    + ( q )**( 2 ) ) + ( ( -1 + q ) * ( q * ( S1 )**( 2 ) + -1 * ( S2 \
    )**( 2 ) ) + 2 * L * q * xi ) ) )

    sigma2 = \
    ( ( J )**( 4 ) * q * ( ( 1 + q ) )**( 2 ) + ( L * ( L * ( ( 1 + q ) \
    )**( 2 ) * ( ( L )**( 2 ) * q + 2 * ( -1 + q ) * ( ( S1 )**( 2 ) + -1 \
    * q * ( S2 )**( 2 ) ) ) + ( 2 * q * ( 1 + q ) * ( ( L )**( 2 ) * ( 1 \
    + q ) + ( -1 + q ) * ( S1 + -1 * S2 ) * ( S1 + S2 ) ) * xi + 4 * L * \
    ( q )**( 2 ) * ( xi )**( 2 ) ) ) + -2 * ( J )**( 2 ) * ( ( 1 + q ) \
    )**( 2 ) * ( ( S2 )**( 2 ) + q * ( ( -1 + q ) * ( S1 )**( 2 ) + ( -1 \
    * ( S2 )**( 2 ) + L * ( L + xi ) ) ) ) ) )

    sigma0 = \
    ( -1 + ( q )**( 2 ) ) * ( ( J )**( 4 ) * ( 1 + q ) * ( q * ( S1 )**( \
    2 ) + -1 * ( S2 )**( 2 ) ) + ( ( L )**( 2 ) * ( ( -1 + ( q )**( 2 ) ) \
    * ( ( ( S1 )**( 2 ) + -1 * ( S2 )**( 2 ) ) )**( 2 ) + ( ( L )**( 2 ) \
    * ( 1 + q ) * ( q * ( S1 )**( 2 ) + -1 * ( S2 )**( 2 ) ) + 2 * L * q \
    * ( S1 + -1 * S2 ) * ( S1 + S2 ) * xi ) ) + 2 * ( J )**( 2 ) * L * ( \
    L * ( 1 + q ) * ( -1 * q * ( S1 )**( 2 ) + ( S2 )**( 2 ) ) + q * ( -1 \
    * ( S1 )**( 2 ) + ( S2 )**( 2 ) ) * xi ) ) )

    return np.array([sigma6, sigma4, sigma2, sigma0])


def Scubic_coefficients(kappa,u,xi,q,chi1,chi2):
    """
    Coefficients of the cubic equation in S^2 that identifies the effective potentials.

    Parameters
    ----------
    J: float
        Magnitude of the total angular momentum.
    u: float
        1/r where Binary separation.
    xi: float
        Effective spin
    q: float
        Mass ratio: 0 <= q <= 1.
    chi1: float
        Dimensionless spin of the primary black hole: 0 <= chi1 <= 1.
    chi2: float
        Dimensionless spin of the secondary black hole: 0 <= chi1 <= 1.

    Returns
    -------
    sigma6:
        Coefficient of S^6.
    sigma4:
        Coefficient of S^4.
    sigma2:
        Coefficient of S^2.
    sigma0:
        Coefficient of S^0.
    """

    kappa,u,xi,q = toarray(kappa,u,xi,q)
    S1,S2 = spinmags(q,chi1,chi2)

    sigma6 = q * ( ( 1 + q ) )**( 2 ) * ( u )**( 2 )

    sigma4 = \
    1/4 * ( ( 1 + q ) )**( 2 ) * ( 1 + ( 4 * ( S2 )**( 2 ) * ( u )**( 2 \
    ) + ( ( q )**( 2 ) * ( 1 + 4 * ( S1 )**( 2 ) * ( u )**( 2 ) ) + -2 * \
    q * ( 1 + 2 * u * ( ( ( S1 )**( 2 ) + ( S2 )**( 2 ) ) * u + ( -1 * xi \
    + 2 * kappa ) ) ) ) ) )

    sigma2 = \
    ( -1 * q * ( -1 * xi + ( kappa + q * kappa ) ) * ( q * xi + -1 * ( 1 \
    + q ) * kappa ) + ( -1/2 * ( -1 + ( q )**( 2 ) ) * ( S2 )**( 2 ) * ( \
    -1 + ( ( q )**( 2 ) + ( 2 * q * u * xi + -4 * ( 1 + q ) * u * kappa ) \
    ) ) + -1/2 * ( -1 + ( q )**( 2 ) ) * ( S1 )**( 2 ) * ( -1 + q * ( q + \
    ( -2 * u * xi + 4 * ( 1 + q ) * u * kappa ) ) ) ) )

    sigma0 = \
    ( 1/4 * ( ( -1 + ( q )**( 2 ) ) )**( 2 ) * ( ( ( S1 )**( 2 ) + -1 * ( \
    S2 )**( 2 ) ) )**( 2 ) + ( -1 * q * ( -1 + ( q )**( 2 ) ) * ( S1 + -1 \
    * S2 ) * ( S1 + S2 ) * xi * kappa + ( -1 + q ) * ( ( 1 + q ) )**( 2 ) \
    * ( q * ( S1 )**( 2 ) + -1 * ( S2 )**( 2 ) ) * ( kappa )**( 2 ) ) )

    return np.array([sigma6, sigma4, sigma2, sigma0])


def cubicsolver_distinct(coeff3, coeff2, coeff1, coeff0):
    #TODO: write docstrings
    #root1<=root2<=root3

    coeffp = (coeff2**2/(3*coeff3**2) - coeff1/coeff3)/3
    coeffq = ((2*coeff2**3)/(27*coeff3**3) - (coeff2*coeff1)/(3*coeff3**2) + coeff0/coeff3) /2

    # Mask values if there is only one solution and not three
    with np.errstate(invalid='ignore'):
        root2,root3,root1= 2*coeffp**(1/2) * np.sin(np.arcsin(coeffq*coeffp**(-3/2))/3 + (2*np.pi/3)*np.outer([0,1,2],np.ones(flen(coeffp)))) - coeff2/(3*coeff3)

    return toarray(root1,root2,root3)


def cubicsolver_coincident(coeff3, coeff2, coeff1, coeff0):
    #TODO: write docstrings
    # root1 != root2=root3

    coeffp = (coeff2**2/(3*coeff3**2) - coeff1/coeff3)/3
    coeffq = ((2*coeff2**3)/(27*coeff3**3) - (coeff2*coeff1)/(3*coeff3**2) + coeff0/coeff3) /2

    root1 = -2*coeffq**(1/3) - coeff2/(3*coeff3)
    root2=root3  = coeffq**(1/3) - coeff2/(3*coeff3)

    return toarray(root1,root2,root3)



def S2roots(J,r,xi,q,chi1,chi2,coincident=False):
    """
    Roots of the cubic equation in S^2 that identifies the effective potentials.

    Parameters
    ----------
    kappa: float
        Asymptotic momentum (J^2-L^2)/(2L).
    u: float
        Compactified momentum 1/(2L).
    xi: float
        Effective spin
    q: float
        Mass ratio: 0 <= q <= 1.
    chi1: float
        Dimensionless spin of the primary black hole: 0 <= chi1 <= 1.
    chi2: float
        Dimensionless spin of the secondary black hole: 0 <= chi1 <= 1.
    coincident: boolean, optional (default: False)
        If True, *assume* that the input is a spin-orbit resonance and return repeated roots

    Returns
    -------
    Sminus2:
        Lowest physical root (or unphysical).
    Splus2:
        Highest physical root (or unphysical).
    S32: float
        Spurious root.
    """

    kappa = eval_kappa(J, r, q)
    u = eval_u(r, q)

    sigma6,sigma4,sigma2,sigma0= Scubic_coefficients(kappa,u,xi,q,chi1,chi2)

    if coincident:
        S32, Sminus2, Splus2 = cubicsolver_coincident(sigma6,sigma4,sigma2,sigma0)
    else:
        S32, Sminus2, Splus2 = cubicsolver_distinct(sigma6,sigma4,sigma2,sigma0)

    return toarray([Sminus2,Splus2,S32])


## TODO: I think this can be deleted
def S2roots_NEW(kappa,u,xi,q,chi1,chi2,coincident=False):
    """
    Roots of the cubic equation in S^2 that identifies the effective potentials.

    Parameters
    ----------
    J: float
        Magnitude of the total angular momentum.
    r: float
        Binary separation.
    xi: float
        Effective spin
    q: float
        Mass ratio: 0 <= q <= 1.
    chi1: float
        Dimensionless spin of the primary black hole: 0 <= chi1 <= 1.
    chi2: float
        Dimensionless spin of the secondary black hole: 0 <= chi1 <= 1.
    coincident: boolean, optional (default: False)
        If True, assume that the input is a spin-orbit resonance and return repeated roots

    Returns
    -------
    Sminus2:
        Lowest physical root (or unphysical).
    Splus2:
        Highest physical root (or unphysical).
    S32: float
        Spurious root.
    """

    sigma6,sigma4,sigma2,sigma0= Scubic_coefficients(kappa,u,xi,q,chi1,chi2)

    #sigma6bool = sigma6 == 0.0

    if sigma6 == 0.0:
        Sminus2 = (-sigma2 - (sigma2**2 - 4*sigma4*sigma0)**0.5) / (2*sigma4)
        Splus2 = (-sigma2 + (sigma2**2 - 4*sigma4*sigma0)**0.5) / (2*sigma4)
        S32 = -np.inf

    else:
        sigmap = (sigma4**2/(3*sigma6**2) - sigma2/sigma6)/3
        sigmaq = ((2*sigma4**3)/(27*sigma6**3) - (sigma4*sigma2)/(3*sigma6**2) + sigma0/sigma6) /2
        #delta = sigmaq**2+sigmap**3

        if not coincident:
            # Mask values if there is only one solution and not three
            with np.errstate(invalid='ignore'):
                Sminus2,Splus2,S32= 2*sigmap**(1/2) * np.sin(np.arcsin(sigmaq*sigmap**(-3/2))/3 + (2*np.pi/3)*np.outer([0,1,2],np.ones(flen(sigmap)))) - sigma4/(3*sigma6)
        elif coincident:
            S32 = -2*sigmaq**(1/3) - sigma4/(3*sigma6)
            Sminus2=Splus2  = sigmaq**(1/3) - sigma4/(3*sigma6)

    #print(np.roots([sigma6,sigma4,sigma2,sigma0])) # You can test this against numpy.roots
    return toarray([Sminus2,Splus2,S32])


def Slimits_plusminus(J,r,xi,q,chi1,chi2,coincident=False):
    """
    Limits on the total spin magnitude compatible with both J and xi.

    Parameters
    ----------
    J: float
        Magnitude of the total angular momentum.
    r: float
        Binary separation.
    xi: float
        Effective spin
    q: float
        Mass ratio: 0 <= q <= 1.
    chi1: float
        Dimensionless spin of the primary black hole: 0 <= chi1 <= 1.
    chi2: float
        Dimensionless spin of the secondary black hole: 0 <= chi1 <= 1.
    conincident: boolean, optional (default: False)
        If True, assume that the input is a spin-orbit resonance and return repeated roots

    Returns
    -------
    Sminus:
        Minimum value of the total spin.
    Splus:
        Maximum value of the total spin.
    """

    Sminus2,Splus2,_= S2roots(J,r,xi,q,chi1,chi2,coincident=coincident)
    with np.errstate(invalid='ignore'):
        Sminus=Sminus2**0.5
        Splus=Splus2**0.5

    return np.array([Sminus,Splus])


def Slimits(J=None,r=None,xi=None,q=None,chi1=None,chi2=None,coincident=False):
    """
    Limits on the total spin magnitude. The contraints considered depend on the inputs provided.
        - If q, chi1, and chi2 are provided, enforce S=S1+S2.
        - If J, r, and q are provided, enforce S=J-L.
        - If J, r, q, chi1, and chi2 are provided, enforce S=S1+S2 and S=J-L.
        - If J, r, xi, q, chi1, and chi2 are provided, compute solve the cubic equation of the effective potentials (Sminus and Splus).

    Parameters
    ----------
    J: float, optional
        Magnitude of the total angular momentum.
    r: float, optional
        Binary separation.
    xi: float, optional
        Effective spin
    q: float
        Mass ratio: 0 <= q <= 1.
    chi1: float, optional
        Dimensionless spin of the primary black hole: 0 <= chi1 <= 1.
    chi2: float, optional
        Dimensionless spin of the secondary black hole: 0 <= chi1 <= 1.
    conincident: boolean, optional (default: False)
        If True, assume that the input is a spin-orbit resonance and return repeated roots

    Returns
    -------
    Sminus:
        Minimum value of the total spin.
    Splus:
        Maximum value of the total spin.
    """

    if J is None and r is None and xi is None and q is not None and chi1 is not None and chi2 is not None:
        Smin,Smax = Slimits_S1S2(q,chi1,chi2)

    elif J is not None and r is not None and xi is None and q is not None and chi1 is None and chi2 is None:
        Smin,Smax = Slimits_LJ(J,r,q)

    elif J is not None and r is not None and xi is None and q is not None and chi1 is not None and chi2 is not None:
        Smin,Smax = Slimits_LJS1S2(J,r,q,chi1,chi2)

    elif J is not None and r is not None and xi is not None and q is not None and chi1 is not None and chi2 is not None:
        #TODO: Assert that Slimits_LJS1S2 is also respected (either explicitely or with a generic 'limits_check' function)
        Smin,Smax = Slimits_plusminus(J,r,xi,q,chi1,chi2,coincident=coincident)

    else:
        raise TypeError

    return np.array([Smin,Smax])


# TODO: Check inter-compatibility of Slimits, Jlimits, xilimits
# Tags for each limit check that fails?
def limits_check(S=None, J=None, r=None, xi=None, q=None, chi1=None, chi2=None):
    """
    Check if the inputs are consistent with the geometrical constraints.

    Parameters
    ----------
    S: float
        Magnitude of the total spin.
    J: float, optional
        Magnitude of the total angular momentum.
    r: float, optional
        Binary separation.
    xi: float, optional
        Effective spin
    q: float
        Mass ratio: 0 <= q <= 1.
    chi1: float, optional
        Dimensionless spin of the primary black hole: 0 <= chi1 <= 1.
    chi2: float, optional
        Dimensionless spin of the secondary black hole: 0 <= chi1 <= 1.

    Returns
    -------
    check: bool
        True if the given parameters are compatible with each other, false if not.
    """
    # q, ch1, chi2
    # 0, 1

    # J: r, xi, q, chi1, chi2
    # r, q, chi1, chi2 -> Jlimits_LS1S2
    # r, xi, q, chi1, chi2 -> Jresonances

    # xi: J, r, q, chi1, chi2
    # q, chi1, chi2 -> xilimits_definition
    # J, r, q, chi1, chi2 -> xiresonances

    # S: J, r, xi, q, chi1, chi2
    # q, chi1, chi2 -> Slimits_S1S2
    # J, r, q -> Slimits_LJ
    # J, r, q, chi1, chi2 -> Slimits_LJS1S2
    # J, r, xi, q, chi1, chi2 -> Slimits_plusminus

    def _limits_check(testvalue, interval):
        """Check if a value is within a given interval"""
        return np.logical_and(testvalue>=interval[0], testvalue<=interval[1])

    Slim = Slimits(J, r, xi, q, chi1, chi2)
    Sbool = _limits_check(S, Slim)

    Jlim = Jlimits(r, xi, q, chi1, chi2)
    Jbool = _limits_check(J, Jlim)

    xilim = xilimits(J, r, q, chi1, chi2)
    xibool = _limits_check(xi, xilim)

    check = all((Sbool, Jbool, xibool))

    if r is not None:
        rbool = _limits_check(r, [10.0, np.inf])
        check = all((check, rbool))

    if q is not None:
        qbool = _limits_check(q, [0.0, 1.0])
        check = all((check, qbool))

    if chi1 is not None:
        chi1bool = _limits_check(chi1, [0.0, 1.0])
        check = all((check, chi1bool))

    if chi2 is not None:
        chi2bool = _limits_check(chi2, [0.0, 1.0])
        check = all((check, chi2bool))

    return check


def effectivepotential_Sphi(S,varphi,J,r,q,chi1,chi2):
    """
    Effective spin as a function of total spin magnitude S, nutation angle varphi and total angularm momentum J.

    Parameters
    ----------
    S: float
        Magnitude of the total spin.
    varphi: float
        Generalized nutation coordinate (Eq 9 in arxiv:1506.03492).
    J: float
        Magnitude of the total angular momentum.
    r: float
        Binary separation.
    q: float
        Mass ratio: 0 <= q <= 1.
    chi1: float
        Dimensionless spin of the primary black hole: 0 <= chi1 <= 1.
    chi2: float
        Dimensionless spin of the secondary black hole: 0 <= chi1 <= 1.

    Returns
    -------
    xi: float
        Effective spin
    """

    S,varphi,J,q=toarray(S,varphi,J,q)
    S1,S2 = spinmags(q,chi1,chi2)
    L = angularmomentum(r,q)

    xi = \
    1/4 * ( L )**( -1 ) * ( q )**( -1 ) * ( S )**( -2 ) * ( ( ( J )**( 2 \
    ) + ( -1 * ( L )**( 2 ) + -1 * ( S )**( 2 ) ) ) * ( ( ( 1 + q ) )**( \
    2 ) * ( S )**( 2 ) + ( -1 + ( q )**( 2 ) ) * ( ( S1 )**( 2 ) + -1 * ( \
    S2 )**( 2 ) ) ) + -1 * ( 1 + -1 * ( q )**( 2 ) ) * ( ( ( J )**( 2 ) + \
    -1 * ( ( L + -1 * S ) )**( 2 ) ) )**( 1/2 ) * ( ( -1 * ( J )**( 2 ) + \
    ( ( L + S ) )**( 2 ) ) )**( 1/2 ) * ( ( ( S )**( 2 ) + -1 * ( ( S1 + \
    -1 * S2 ) )**( 2 ) ) )**( 1/2 ) * ( ( -1 * ( S )**( 2 ) + ( ( S1 + S2 \
    ) )**( 2 ) ) )**( 1/2 ) * np.cos( varphi ) )

    return xi


def effectivepotential_plus(S,J,r,q,chi1,chi2):
    """
    Upper effective potential.

    Parameters
    ----------
    S: float
        Magnitude of the total spin.
    J: float
        Magnitude of the total angular momentum.
    r: float
        Binary separation.
    q: float
        Mass ratio: 0 <= q <= 1.
    chi1: float
        Dimensionless spin of the primary black hole: 0 <= chi1 <= 1.
    chi2: float
        Dimensionless spin of the secondary black hole: 0 <= chi1 <= 1.

    Returns
    -------
    xi: float
        Effective spin
    """

    varphi = np.pi*np.ones(flen(S))
    xi = effectivepotential_Sphi(S,varphi,J,r,q,chi1,chi2)

    return xi


def effectivepotential_minus(S,J,r,q,chi1,chi2):
    """
    Lower effective potential.

    Parameters
    ----------
    S: float
        Magnitude of the total spin.
    J: float
        Magnitude of the total angular momentum.
    r: float
        Binary separation.
    q: float
        Mass ratio: 0 <= q <= 1.
    chi1: float
        Dimensionless spin of the primary black hole: 0 <= chi1 <= 1.
    chi2: float
        Dimensionless spin of the secondary black hole: 0 <= chi1 <= 1.

    Returns
    -------
    xi: float
        Effective spin
    """

    varphi = np.zeros(flen(S))
    xi = effectivepotential_Sphi(S,varphi,J,r,q,chi1,chi2)

    return xi


## TODO: fix docstrings
def eval_varphi(S, J, r, xi, q, chi1, chi2, sign=1):
    """
    """

    L = angularmomentum(r, q)
    S1, S2 = spinmags(q, chi1, chi2)

    t1 = (1+q) / (4*q * S**2 * L)
    t2 = J**2 - L**2 - S**2
    t3 = S**2 * (1+q) - (S1**2 - S2**2) * (1-q)
    t4 = (1-q) * ((L+S)**2 - J**2)**0.5
    t5 = (J**2 - (L-S)**2)**0.5
    t6 = ((S1+S2)**2 - S**2)**0.5
    t7 = (S**2 - (S1-S2)**2)**0.5

    cosvarphi= ((t2*t3) - (xi/t1)) / (t4*t5*t6*t7)
    varphi = np.arccos(cosvarphi) * sign

    return varphi


def eval_costheta1(S,J,r,xi,q,chi1,chi2):
    """
    Cosine of the angle theta1 between the orbital angular momentum and the spin of the primary black hole.

    Parameters
    ----------
    S: float
        Magnitude of the total spin.
    J: float
        Magnitude of the total angular momentum.
    r: float
        Binary separation.
    xi: float
        Effective spin.
    q: float
        Mass ratio: 0 <= q <= 1.
    chi1: float
        Dimensionless spin of the primary black hole: 0 <= chi1 <= 1.
    chi2: float
        Dimensionless spin of the secondary black hole: 0 <= chi1 <= 1.

    Returns
    -------
    costheta1: float
        Cosine of the angle between orbital angular momentum and primary spin.
    """

    S,J,q=toarray(S,J,q)
    S1,S2 = spinmags(q,chi1,chi2)
    L = angularmomentum(r,q)

    costheta1= ( ((J**2-L**2-S**2)/L) - (2.*q*xi)/(1.+q) )/(2.*(1.-q)*S1)

    return costheta1


def eval_theta1(S,J,r,xi,q,chi1,chi2):
    """
    Angle theta1 between the orbital angular momentum and the spin of the primary black hole.

    Parameters
    ----------
    S: float
        Magnitude of the total spin.
    J: float
        Magnitude of the total angular momentum.
    r: float
        Binary separation.
    xi: float
        Effective spin.
    q: float
        Mass ratio: 0 <= q <= 1.
    chi1: float
        Dimensionless spin of the primary black hole: 0 <= chi1 <= 1.
    chi2: float
        Dimensionless spin of the secondary black hole: 0 <= chi1 <= 1.

    Returns
    -------
    theta1: float
        Angle between orbital angular momentum and primary spin.
    """

    costheta1=eval_costheta1(S,J,r,xi,q,chi1,chi2)
    theta1 = np.arccos(costheta1)

    return theta1


def eval_costheta2(S,J,r,xi,q,chi1,chi2):
    """
    Cosine of the angle theta2 between the orbital angular momentum and the spin of the secondary black hole.

    Parameters
    ----------
    S: float
        Magnitude of the total spin.
    J: float
        Magnitude of the total angular momentum.
    r: float
        Binary separation.
    xi: float
        Effective spin.
    q: float
        Mass ratio: 0 <= q <= 1.
    chi1: float
        Dimensionless spin of the primary black hole: 0 <= chi1 <= 1.
    chi2: float
        Dimensionless spin of the secondary black hole: 0 <= chi1 <= 1.

    Returns
    -------
    costheta2: float
        Cosine of the angle between orbital angular momentum and secondary spin.
    """

    S,J,q=toarray(S,J,q)
    S1,S2 = spinmags(q,chi1,chi2)
    L = angularmomentum(r,q)

    costheta2= ( ((J**2-L**2-S**2)*(-q/L)) + (2*q*xi)/(1+q) )/(2*(1-q)*S2)

    return costheta2


def eval_theta2(S,J,r,xi,q,chi1,chi2):
    """
    Angle theta2 between the orbital angular momentum and the spin of the secondary black hole.

    Parameters
    ----------
    S: float
        Magnitude of the total spin.
    J: float
        Magnitude of the total angular momentum.
    r: float
        Binary separation.
    xi: float
        Effective spin.
    q: float
        Mass ratio: 0 <= q <= 1.
    chi1: float
        Dimensionless spin of the primary black hole: 0 <= chi1 <= 1.
    chi2: float
        Dimensionless spin of the secondary black hole: 0 <= chi1 <= 1.

    Returns
    -------
    theta2: float
        Angle between orbital angular momentum and secondary spin.
    """

    costheta2=eval_costheta2(S,J,r,xi,q,chi1,chi2)
    theta2 = np.arccos(costheta2)

    return theta2


def eval_costheta12(S,q,chi1,chi2):
    """
    Cosine of the angle theta12 between the two spins.

    Parameters
    ----------
    S: float
        Magnitude of the total spin.
    q: float
        Mass ratio: 0 <= q <= 1.
    chi1: float
        Dimensionless spin of the primary black hole: 0 <= chi1 <= 1.
    chi2: float
        Dimensionless spin of the secondary black hole: 0 <= chi1 <= 1.

    Returns
    -------
    costheta12: float
        Cosine of the angle between the two spins.
    """

    S=toarray(S)
    S1,S2 = spinmags(q,chi1,chi2)
    costheta12=(S**2-S1**2-S2**2)/(2*S1*S2)

    return costheta12


def eval_theta12(S,q,chi1,chi2):
    """
    Angle theta12 between the two spins.

    Parameters
    ----------
    S: float
        Magnitude of the total spin.
    q: float
        Mass ratio: 0 <= q <= 1.
    chi1: float
        Dimensionless spin of the primary black hole: 0 <= chi1 <= 1.
    chi2: float
        Dimensionless spin of the secondary black hole: 0 <= chi1 <= 1.

    Returns
    -------
    theta12: float
        Angle between the two spins.
    """

    costheta12=eval_costheta12(S,q,chi1,chi2)
    theta12 = np.arccos(costheta12)

    return theta12


def eval_cosdeltaphi(S,J,r,xi,q,chi1,chi2):
    """
    Cosine of the angle deltaphi between the projections of the two spins onto the orbital plane.

    Parameters
    ----------
    S: float
        Magnitude of the total spin.
    J: float
        Magnitude of the total angular momentum.
    r: float
        Binary separation.
    xi: float
        Effective spin.
    q: float
        Mass ratio: 0 <= q <= 1.
    chi1: float
        Dimensionless spin of the primary black hole: 0 <= chi1 <= 1.
    chi2: float
        Dimensionless spin of the secondary black hole: 0 <= chi1 <= 1.

    Returns
    -------
    cosdeltaphi: float
        Cosine of the angle between the projections of the two spins onto the orbital plane.
    """

    q=toarray(q)
    S1,S2 = spinmags(q,chi1,chi2)
    costheta1=eval_costheta1(S,J,r,xi,q,chi1,chi2)
    costheta2=eval_costheta2(S,J,r,xi,q,chi1,chi2)
    costheta12=eval_costheta12(S,q,chi1,chi2)
    cosdeltaphi= (costheta12 - costheta1*costheta2)/((1-costheta1**2)*(1-costheta2**2))**0.5

    return cosdeltaphi


def eval_deltaphi(S,J,r,xi,q,chi1,chi2,sign=+1):
    """
    Angle deltaphi between the projections of the two spins onto the orbital plane. By default this is returned in [0,pi]. Setting sign=-1 returns the other half of the  precession cycle [-pi,0].

    Parameters
    ----------
    S: float
        Magnitude of the total spin.
    J: float
        Magnitude of the total angular momentum.
    r: float
        Binary separation.
    q: float
        Mass ratio: 0 <= q <= 1.
    xi: float
        Effective spin.
    chi1: float
        Dimensionless spin of the primary black hole: 0 <= chi1 <= 1.
    chi2: float
        Dimensionless spin of the secondary black hole: 0 <= chi1 <= 1.
    sign: optional (default: +1)
        If positive returns values in [0,pi], if negative returns values in [-pi,0].

    Returns
    -------
    deltaphi: float
        Angle between the projections of the two spins onto the orbital plane.
    """

    cosdeltaphi=eval_cosdeltaphi(S,J,r,xi,q,chi1,chi2)
    deltaphi = np.sign(sign)*np.arccos(cosdeltaphi)

    return deltaphi


def eval_costhetaL(S,J,r,q,chi1,chi2):
    """
    Cosine of the angle thetaL betwen orbital angular momentum and total angular momentum.

    Parameters
    ----------
    S: float
        Magnitude of the total spin.
    J: float
        Magnitude of the total angular momentum.
    r: float
        Binary separation.
    q: float
        Mass ratio: 0 <= q <= 1.
    chi1: float
        Dimensionless spin of the primary black hole: 0 <= chi1 <= 1.
    chi2: float
        Dimensionless spin of the secondary black hole: 0 <= chi1 <= 1.

    Returns
    -------
    costhetaL: float
        Cosine of the angle betwen orbital angular momentum and total angular momentum.
    """

    S,J=toarray(S,J)
    S1,S2 = spinmags(q,chi1,chi2)
    L = angularmomentum(r,q)
    costhetaL=(J**2+L**2-S**2)/(2*J*L)

    return costhetaL


def eval_thetaL(S,J,r,q,chi1,chi2):
    """
    Angle thetaL betwen orbital angular momentum and total angular momentum.

    Parameters
    ----------
    S: float
        Magnitude of the total spin.
    J: float
        Magnitude of the total angular momentum.
    r: float
        Binary separation.
    q: float
        Mass ratio: 0 <= q <= 1.
    chi1: float
        Dimensionless spin of the primary black hole: 0 <= chi1 <= 1.
    chi2: float
        Dimensionless spin of the secondary black hole: 0 <= chi1 <= 1.

    Returns
    -------
    thetaL: float
        Angle betwen orbital angular momentum and total angular momentum.
    """

    costhetaL=eval_costhetaL(S,J,r,q,chi1,chi2)
    thetaL=np.arccos(costhetaL)

    return thetaL


def eval_xi(theta1,theta2,q,chi1,chi2):
    """
    Effective spin from the spin angles.

    Parameters
    ----------
    theta1: float
        Angle between orbital angular momentum and primary spin.
    theta1: float
        Angle between orbital angular momentum and primary spin.
    q: float
        Mass ratio: 0 <= q <= 1.
    chi1: float
        Dimensionless spin of the primary black hole: 0 <= chi1 <= 1.
    chi2: float
        Dimensionless spin of the secondary black hole: 0 <= chi1 <= 1.

    Returns
    -------
    xi: float
        Effective spin.
    """

    theta1,theta2,q=toarray(theta1,theta2,q)
    S1,S2 = spinmags(q,chi1,chi2)
    xi=(1+q)*(q*S1*np.cos(theta1)+S2*np.cos(theta2))/q

    return xi


def eval_J(theta1,theta2,deltaphi,r,q,chi1,chi2):
    """
    Magnitude of the total angular momentum from the spin angles.

    Parameters
    ----------
    theta1: float
        Angle between orbital angular momentum and primary spin.
    theta1: float
        Angle between orbital angular momentum and primary spin.
    deltaphi: float
        Angle between the projections of the two spins onto the orbital plane.
    r: float
        Binary separation.
    q: float
        Mass ratio: 0 <= q <= 1.
    chi1: float
        Dimensionless spin of the primary black hole: 0 <= chi1 <= 1.
    chi2: float
        Dimensionless spin of the secondary black hole: 0 <= chi1 <= 1.

    Returns
    -------
    J: float
        Magnitude of the total angular momentum.
    """

    theta1,theta2,deltaphi,q=toarray(theta1,theta2,deltaphi,q)
    S1,S2 = spinmags(q,chi1,chi2)
    L = angularmomentum(r,q)
    S=eval_S(theta1,theta2,deltaphi,q,chi1,chi2)
    J=(L**2+S**2+2*L*(S1*np.cos(theta1)+S2*np.cos(theta2)))**0.5

    return J


def eval_S(theta1,theta2,deltaphi,q,chi1,chi2):
    """
    Magnitude of the total spin from the spin angles.

    Parameters
    ----------
    theta1: float
        Angle between orbital angular momentum and primary spin.
    theta1: float
        Angle between orbital angular momentum and primary spin.
    deltaphi: float
        Angle between the projections of the two spins onto the orbital plane.
    q: float
        Mass ratio: 0 <= q <= 1.
    chi1: float
        Dimensionless spin of the primary black hole: 0 <= chi1 <= 1.
    chi2: float
        Dimensionless spin of the secondary black hole: 0 <= chi1 <= 1.

    Returns
    -------
    S: float
        Magnitude of the total spin.
    """

    theta1,theta2,deltaphi=toarray(theta1,theta2,deltaphi)
    S1,S2 = spinmags(q,chi1,chi2)

    S=(S1**2+S2**2+2*S1*S2*(np.sin(theta1)*np.sin(theta2)*np.cos(deltaphi)+np.cos(theta1)*np.cos(theta2)))**0.5

    return S


def conserved_to_angles(S,J,r,xi,q,chi1,chi2,sign=+1):
    """
    Convert conserved quantities (S,J,xi) into angles (theta1,theta2,deltaphi).
    Setting sign=+1 (default) returns deltaphi in [0, pi], setting sign=-1 returns deltaphi in [-pi,0].

    Parameters
    ----------
    S: float
        Magnitude of the total spin.
    J: float
        Magnitude of the total angular momentum.
    r: float
        Binary separation.
    q: float
        Mass ratio: 0 <= q <= 1.
    xi: float
        Effective spin.
    chi1: float
        Dimensionless spin of the primary black hole: 0 <= chi1 <= 1.
    chi2: float
        Dimensionless spin of the secondary black hole: 0 <= chi1 <= 1.
    sign: optional (default: +1)
        If positive returns values in [0,pi], if negative returns values in [-pi,0].

    Returns
    -------
    theta1: float
        Angle between orbital angular momentum and primary spin.
    theta2: float
        Angle between orbital angular momentum and secondary spin.
    deltaphi: float
        Angle between the projections of the two spins onto the orbital plane.
    """

    theta1=eval_theta1(S,J,r,xi,q,chi1,chi2)
    theta2=eval_theta2(S,J,r,xi,q,chi1,chi2)
    deltaphi=eval_deltaphi(S,J,r,xi,q,chi1,chi2,sign=sign)

    return np.array([theta1,theta2,deltaphi])


def angles_to_conserved(theta1,theta2,deltaphi,r,q,chi1,chi2):
    """
    Convert angles (theta1,theta2,deltaphi) into conserved quantities (S,J,xi).

    Parameters
    ----------
    theta1: float
        Angle between orbital angular momentum and primary spin.
    theta1: float
        Angle between orbital angular momentum and primary spin.
    deltaphi: float
        Angle between the projections of the two spins onto the orbital plane.
    r: float
        Binary separation.
    q: float
        Mass ratio: 0 <= q <= 1.
    chi1: float
        Dimensionless spin of the primary black hole: 0 <= chi1 <= 1.
    chi2: float
        Dimensionless spin of the secondary black hole: 0 <= chi1 <= 1.

    Returns
    ----------
    S: float
        Magnitude of the total spin.
    J: float
        Magnitude of the total angular momentum.
    xi: float
        Effective spin.
    """

    S=eval_S(theta1,theta2,deltaphi,q,chi1,chi2)
    J=eval_J(theta1,theta2,deltaphi,r,q,chi1,chi2)
    xi=eval_xi(theta1,theta2,q,chi1,chi2)

    return np.array([S,J,xi])


def morphology(J,r,xi,q,chi1,chi2,simpler=False):
    """
    Evaluate the spin morphology and return "L0" for librating about DeltaPhi=0, "Lpi" for librating about DeltaPhi=pi, "C-" for circulating from DeltaPhi=pi to DeltaPhi=0, and "C+" for circulating from DeltaPhi=0 to DeltaPhi=pi. If simpler=True, do not distinguish between the two circulating morphologies and return "C" for both.

    Parameters
    ----------
    J: float
        Magnitude of the total angular momentum.
    r: float
        Binary separation.
    xi: float
        Effective spin.
    q: float
        Mass ratio: 0 <= q <= 1.
    chi1: float
        Dimensionless spin of the primary black hole: 0 <= chi1 <= 1.
    chi2: float
        Dimensionless spin of the secondary black hole: 0 <= chi1 <= 1.
    simpler: optional (default: False)
        If True does not distinguish between positive and negative circulation.

    Returns
    -------
    morph: string
        Spin morphology.
    """

    Smin,Smax = Slimits_plusminus(J,r,xi,q,chi1,chi2)
    # Pairs of booleans based on the values of deltaphi at S- and S+
    status = np.array([eval_cosdeltaphi(Smin,J,r,xi,q,chi1,chi2) >0.5 ,eval_cosdeltaphi(Smax,J,r,xi,q,chi1,chi2) >0.5]).T

    # Map to labels
    if simpler:
        dictlabel = {(False,False):"Lpi", (True,True):"L0", (False, True):"C", (True, False):"C"}
    else:
        dictlabel = {(False,False):"Lpi", (True,True):"L0", (False, True):"C-", (True, False):"C+"}

    # Subsitute pairs with labels
    morphs = np.zeros(flen(J))
    for k, v in dictlabel.items():
        morphs=np.where((status == k).all(axis=1),v,morphs)

    return np.squeeze(morphs)


def Speriod_prefactor(r,xi,q):
    """
    Numerical prefactor to the precession period.

    Parameters
    ----------
    r: float
        Binary separation.
    xi: float
        Effective spin.
    q: float
        Mass ratio: 0 <= q <= 1.

    Returns
    -------
    mathcalA: string
        Numerical prefactor to the precession period.
    """

    r,xi=toarray(r,xi)
    eta=symmetricmassratio(q)
    mathcalA = (3/2)*(1/(r**3*eta**0.5))*(1-(xi/r**0.5))

    return mathcalA



# J, r, xi, q, chi1, chi2 or Sminus2, Splus2, S32, a?
def dS2dtsquared(S,J,r,q,chi1,chi2):
    """
    Squared time derivative of the squared total spin, on the precession timescale.

    Parameters
    ----------
    S: float
        Magnitude of the total spin.

    J: float
        Magnitude of the total angular momentum.

    r: float
        Orbital separation.

    q: float
        Mass ratio.

    chi1: float
        Dimensionless spin of the primary.

    chi2: float
        Dimensionless spin of the secondary.

    Returns
    -------
    float
        Squared time derivative of the squared total spin.
    """

    mathcalA = Speriod_prefactor(r,xi,q)
    Sminus2,Splus2,S32 = S2roots(J,r,xi,q,chi1,chi2)

    return - mathcalA**2 * (S**2-Splus2) * (S**2-Sminus2) * (S**2-S32)


def dS2dt(S,J,r,q,chi1,chi2):
    """
    Time derivative of the squared total spin, on the precession timescale.

    Parameters
    ----------
    S: float
        Magnitude of the total spin.

    J: float
        Magnitude of the total angular momentum.

    r: float
        Orbital separation.

    q: float
        Mass ratio.

    chi1: float
        Dimensionless spin of the primary.

    chi2: float
        Dimensionless spin of the secondary.

    Returns
    -------
    float
        Time derivative of the squared total spin.
    """

    return dS2dtsquared(S,J,r,q,chi1,chi2)**0.5


def dSdt(S,J,r,q,chi1,chi2):
    """
    Ttime derivative of the total spin, on the precession timescale.

    Parameters
    ----------
    S: float
        Magnitude of the total spin.

    J: float
        Magnitude of the total angular momentum.

    r: float
        Orbital separation.

    q: float
        Mass ratio.

    chi1: float
        Dimensionless spin of the primary.

    chi2: float
        Dimensionless spin of the secondary.

    Returns
    -------
    float
        Time derivative of the total spin.
    """

    return dS2dt(S,J,r,q,chi1,chi2) / (2*S)


def elliptic_parameter(Sminus2,Splus2,S32):
    """
    Parameter m entering elliptic functiosn for the evolution of S.

    Parameters
    ----------
    Sminus2, Splus2, S32: floats
        Roots of d(S^2)/dt=0 with S32<=Sminus2<=Splus2.

    Returns
    -------
    m: string
        Parameter of the ellptic functions.
    """

    m = (Splus2-Sminus2)/(Splus2-S32)

    return m



def Speriod(J,r,xi,q,chi1,chi2):
    """
    Period of S as it oscillates from S- to S+ and back to S-.

    Parameters
    ----------
    J: float
        Magnitude of the total angular momentum.
    r: float
        Binary separation.
    xi: float
        Effective spin.
    q: float
        Mass ratio: 0 <= q <= 1.
    chi1: float
        Dimensionless spin of the primary black hole: 0 <= chi1 <= 1.
    chi2: float
        Dimensionless spin of the secondary black hole: 0 <= chi1 <= 1.

    Returns
    -------
    tau: string
        Nutation period.
    """

    mathcalA=Speriod_prefactor(r,xi,q)
    Sminus2,Splus2,S32 = S2roots(J,r,xi,q,chi1,chi2)
    m = elliptic_parameter(Sminus2,Splus2,S32)
    tau = 4*scipy.special.ellipk(m) / (mathcalA* (Splus2-S32)**0.5)

    return tau


def Soft(t,J,r,xi,q,chi1,chi2):
    """
    Evolution of S on the precessional timescale (without radiation reaction).

    Parameters
    ----------
    t: float, array
        Time
    J: float
        Magnitude of the total angular momentum.
    r: float
        Binary separation.
    xi: float
        Effective spin.
    q: float
        Mass ratio: 0 <= q <= 1.
    chi1: float
        Dimensionless spin of the primary black hole: 0 <= chi1 <= 1.
    chi2: float
        Dimensionless spin of the secondary black hole: 0 <= chi1 <= 1.

    Returns
    -------
    S: float
        Magnitude of the total spin.
    """

    t=toarray(t)
    mathcalA=Speriod_prefactor(r,xi,q)
    Sminus2,Splus2,S32 = S2roots(J,r,xi,q,chi1,chi2)
    m = elliptic_parameter(Sminus2,Splus2,S32)
    sn,cn,dn,pn = scipy.special.ellipj(t.T*mathcalA*(Splus2-S32)**0.5/2,m)
    S2 = Sminus2 + (Splus2-Sminus2)*((Sminus2-S32)/(Splus2-S32)) *(sn/dn)**2
    S=S2.T**0.5

    return S


def S2av_mfactor(m):
    """
    Factor depending on the elliptic parameter in the precession averaged squared total spin.

    Parameters
    ----------
    m: float
        Elliptic parameter.

    Returns
    -------
    mfactor: float
        Value of the factor for the given m, (1 - E(m)/K(m)) / m.
        For m=0 the factor is 1/2.
    """

    m=toarray(m)

    with warnings.catch_warnings(): #Filter out warning for m=0
        warnings.filterwarnings("ignore", category=RuntimeWarning)
        mfactor = (1- scipy.special.ellipe(m)/scipy.special.ellipk(m))/m

    # If m=0 return the limit 1/2
    return np.where(m==0, 1/2, mfactor)


def S2av(J, r, xi, q, chi1, chi2):
    """
    Analytic precession averaged expression for the squared total spin.

    Parameters
    ----------
    J: float
        Magnitude of the total angular momentum.
    r: float
        Binary separation.
    xi: float
        Effective spin.
    q: float
        Mass ratio: 0 <= q <= 1.
    chi1: float
        Dimensionless spin of the primary black hole: 0 <= chi1 <= 1.
    chi2: float
        Dimensionless spin of the secondary black hole: 0 <= chi1 <= 1.

    Returns
    -------
    """

    Sminus2, Splus2, S32 = S2roots(J, r, xi, q, chi1, chi2)
    m = elliptic_parameter(Sminus2, Splus2, S32)
    S2 = Splus2 - (Splus2-Sminus2)*S2av_mfactor(m)

    return S2

<<<<<<< HEAD
#TODO: this function does not work on arrays, but I don't think it should, because the integrator wants as scalar function anayway
def dkappadu(kappa, u, xi, q, chi1, chi2):
=======

def S2avinf(theta1inf, theta2inf, q, chi1, chi2):
    """
    Infinite orbital separation limit of the precession averaged values of S^2.

    Parameters
    ----------
    theta1inf: float
        Asymptotic value of the angle between the orbital angular momentum and
        the primary spin.

    theta2inf: float
        Asymptotic value of the angle between the orbital angular momentum and
        the secondary spin.

    q: float
        Mass ratio: 0 <= q <= 1.

    chi1: float
        Dimensionless spin of the primary black hole: 0 <= chi1 <= 1.

    chi2: float
        Dimensionless spin of the secondary black hole: 0 <= chi1 <= 1.

    Returns
    -------
    S2avinf: flaot
        Asymptotic value of S2av.
    """

    S1, S2 = spinmags(q, chi1, chi2)
    S2inf = S1**2 + S2**2 + 2*S1*S2*np.cos(theta1inf)*np.cos(theta2inf)

    return S2inf



# TODO: this function does not work with numpy arrays, but it doesn't have to, I think, because it's the RHS of quad; user should never call this directly
def dkappadu_RHS(kappa, u, xi, q, chi1, chi2):
>>>>>>> 664b2f65
    # TODO: fix docstrings
    """
    Analytic precession averaged expression for the squared total spin.

    Parameters
    ----------
    J: float
        Magnitude of the total angular momentum.
    r: float
        Binary separation.
    xi: float
        Effective spin.
    q: float
        Mass ratio: 0 <= q <= 1.
    chi1: float
        Dimensionless spin of the primary black hole: 0 <= chi1 <= 1.
    chi2: float
        Dimensionless spin of the secondary black hole: 0 <= chi1 <= 1.

    Returns
    -------
    """

    if u==0: # In this case, use analytic result
<<<<<<< HEAD
        theta1inf, theta2inf = asymtpotic_to_angles(kappainf,xi,q,chi1,chi2)
        S1, S2 = spinmags(q, chi1, chi2)
        S2av = S1**2 + S2**2 + 2*S1*S2*np.cos(theta1inf)*np.cos(theta2inf)
=======
        theta1inf,theta2inf = asymtpotic_to_angles(kappainf,xi,q,chi1,chi2)
        S2 = S2avinf(theta1inf, theta2inf, q, chi1, chi2)
>>>>>>> 664b2f65

    else:
        sigma6,sigma4,sigma2,sigma0= Scubic_coefficients(kappa,u,xi,q,chi1,chi2)
        #S32, Sminus2, Splus2 = cubicsolver_coincident(sigma6,sigma4,sigma2,sigma0)
        S32, Sminus2, Splus2 = cubicsolver_distinct(sigma6,sigma4,sigma2,sigma0)
        m = elliptic_parameter(Sminus2, Splus2, S32)
        S2av = Splus2 - (Splus2-Sminus2)*S2av_mfactor(m)

    return S2av, S32, Sminus2, Splus2


def eval_kappa(J, r, q):
    """
    Change of dependant variable to regularize the infinite orbital separation
    limit of the precession-averaged evolution equation.

    Parameters
    ----------
    J: float
        Magnitude of the total angular momentum.

    r: float
        Binary separation.

    q: float
        Mass ratio: 0 <= q <= 1.

    Returns
    -------
    kappa: float
        Asymptotic momentum (J^2-L^2)/(2L).
    """

    J = toarray(J)
    L = angularmomentum(r, q)
    kappa = (J**2 - L**2) / (2*L)

    return kappa


def eval_u(r, q):
    """
    Change of independant variable to regularize the infinite orbital separation
    limit of the precession-averaged evolution equation.

    Parameters
    ----------
    r: float
        Binary separation.

    q: float
        Mass ratio: 0 <= q <= 1.

    Returns
    -------
    u: float
        Compactified momentum 1/(2L).
    """

    L = angularmomentum(r, q)
    u = 1 / (2*L)

    return u


def eval_kappainf(theta1inf, theta2inf, q, chi1, chi2):
    """
    Infinite orbital separation limit of the parameter kappa.

    Parameters
    ----------
    theta1inf: float
        Asymptotic value of the angle theta1 between S1 and L.

    theta2inf: float
        Asymptotic value of the angle theta2 between S2 and L.

    q: float
        Mass ratio: 0 <= q <= 1.

    chi1: float
        Dimensionless spin of the primary black hole: 0 <= chi1 <= 1.

    chi2: float
        Dimensionless spin of the secondary black hole: 0 <= chi1 <= 1.

    Returns
    -------
    kappainf: float
        Asymptotic value of kappa.
    """

    theta1inf, theta2inf = toarray(theta1inf, theta2inf)
    S1, S2 = spinmags(q, chi1, chi2)
    kappainf = S1*np.cos(theta1inf) + S2*np.cos(theta2inf)

    return kappainf


def eval_costheta1inf(kappainf, xi, q, chi1, chi2):
    """
    Infinite orbital separation limit of the cosine of the angle between the
    orbital angular momentum and the primary spin.

    Parameters
    ----------
    kappainf: float
        Asymptotic value of kappa.

    xi: float
        Effective spin.

    q: float
        Mass ratio: 0 <= q <= 1.

    chi1: float
        Dimensionless spin of the primary black hole: 0 <= chi1 <= 1.

    chi2: float
        Dimensionless spin of the secondary black hole: 0 <= chi1 <= 1.

    Returns
    -------
    costheta1inf: float
        Asymptotic value of the cosine of the angle between the orbital angular
        momentum and the primary spin.
    """

    kappainf, xi, q = toarray(kappainf, xi, q)
    S1, S2 = spinmags(q, chi1, chi2)
    costheta1inf = (-xi + kappainf*(1+1/q)) / (S1*(1/q-q))

    return costheta1inf


def eval_theta1inf(kappainf, xi, q, chi1, chi2):
    """
    Infinite orbital separation limit of the angle between the orbital angular
    momentum and the primary spin.

    Parameters
    ----------
    kappainf: float
        Asymptotic value of kappa.

    xi: float
        Effective spin.

    q: float
        Mass ratio: 0 <= q <= 1.

    chi1: float
        Dimensionless spin of the primary black hole: 0 <= chi1 <= 1.

    chi2: float
        Dimensionless spin of the secondary black hole: 0 <= chi1 <= 1.

    Returns
    -------
    theta1inf: float
        Asymptotic value of the angle between the orbital angular momentum and
        the primary spin.
    """

    costheta1inf = eval_costheta1inf(kappainf, xi, q, chi1, chi2)
    theta1inf = np.arccos(costheta1inf)

    return theta1inf


def eval_costheta2inf(kappainf, xi, q, chi1, chi2):
    """
    Infinite orbital separation limit of the cosine of the angle between the
    orbital angular momentum and the secondary spin.

    Parameters
    ----------
    kappainf: float
        Asymptotic value of kappa.

    xi: float
        Effective spin.

    q: float
        Mass ratio: 0 <= q <= 1.

    chi1: float
        Dimensionless spin of the primary black hole: 0 <= chi1 <= 1.

    chi2: float
        Dimensionless spin of the secondary black hole: 0 <= chi1 <= 1.

    Returns
    -------
    costheta2inf: float
        Asymptotic value of the cosine of the angle between the orbital angular
        momentum and the secondary spin.
    """

    kappainf, xi, q = toarray(kappainf, xi, q)
    S1, S2 = spinmags(q, chi1, chi2)
    costheta2inf = (xi - kappainf*(1+q)) / (S2*(1/q-q))

    return costheta2inf


def eval_theta2inf(kappainf, xi, q, chi1, chi2):
    """
    Infinite orbital separation limit of the angle between the orbital angular
    momentum and the secondary spin.

    Parameters
    ----------
    kappainf: float
        Asymptotic value of kappa.

    xi: float
        Effective spin.

    q: float
        Mass ratio: 0 <= q <= 1.

    chi1: float
        Dimensionless spin of the primary black hole: 0 <= chi1 <= 1.

    chi2: float
        Dimensionless spin of the secondary black hole: 0 <= chi1 <= 1.

    Returns
    -------
    theta2inf: float
        Asymptotic value of the angle between the orbital angular momentum and
        the secondary spin.
    """

    costheta2inf = eval_costheta2inf(kappainf, xi, q, chi1, chi2)
    theta2inf = np.arccos(costheta2inf)

    return theta2inf


def angles_to_asymtpotic(theta1inf, theta2inf, q, chi1, chi2):
    """
    Convert asymptotic angles theta1 theta2 into effective spin and asymptotic kappa.

    Parameters
    ----------
    theta1inf: float
        Asymptotic angle between orbital angular momentum and primary spin.

    theta2inf: float
        Asymptotic angle between orbital angular momentum and primary spin.

    q: float
        Mass ratio: 0 <= q <= 1.

    chi1: float
        Dimensionless spin of the primary black hole: 0 <= chi1 <= 1.

    chi2: float
        Dimensionless spin of the secondary black hole: 0 <= chi1 <= 1.

    Returns
    ----------
    kappainf: float
        Asymptotic momentum (J^2-L^2)/(2L).

    xi: float
        Effective spin.
    """

    S1, S2 = spinmags(q, chi1, chi2)
    kappainf = eval_kappainf(theta1inf, theta2inf, q, chi1, chi2)
    xi = eval_xi(theta1inf, theta2inf, q, chi1, chi2)

    return np.array([kappainf, xi])


def asymtpotic_to_angles(kappainf, xi, q, chi1, chi2):
    """
    Convert asymptotic kappa and xi into asymptotic angles theta1, theta2.

    Parameters
    ----------
    theta1inf: float
        Asymptotic angle between orbital angular momentum and primary spin.

    theta1inf: float
        Asymptotic angle between orbital angular momentum and primary spin.

    q: float
        Mass ratio: 0 <= q <= 1.

    chi1: float
        Dimensionless spin of the primary black hole: 0 <= chi1 <= 1.

    chi2: float
        Dimensionless spin of the secondary black hole: 0 <= chi1 <= 1.

    Returns
    ----------
    theta1inf: float
        Asymptotic angle between the orbital angular momentum and primary spin.

    theta2inf: float
        Asymptotic angle between the orbital angular momentum and secondary spin.
    """

    theta1inf = eval_theta1inf(kappainf, xi, q, chi1, chi2)
    theta2inf = eval_theta2inf(kappainf, xi, q, chi1, chi2)

    return np.array([theta1inf, theta2inf])


## TODO: probably this is not needed anymore
def S2rootsinf(theta1inf, theta2inf, q, chi1, chi2):
    """
    Infinite orbital separation limit of the roots of the cubic equation in S^2.

    Parameters
    ----------
    theta1inf: float
        Asymptotic value of the angle between the orbital angular momentum and
        the primary spin.

    theta2inf: float
        Asymptotic value of the angle between the orbital angular momentum and
        the secondary spin.

    q: float
        Mass ratio: 0 <= q <= 1.

    chi1: float
        Dimensionless spin of the primary black hole: 0 <= chi1 <= 1.

    chi2: float
        Dimensionless spin of the secondary black hole: 0 <= chi1 <= 1.

    Returns
    -------
    Sminus2inf: float
        Asymptotic value of the root Sminus2.

    Splus2inf: float
        Asymptotic value of the root Splus2.

    S32inf: float
        Asymptotic value of the root S32, -inf.
    """

    S1, S2 = spinmags(q, chi1, chi2)
    costheta1inf = np.cos(theta1inf)
    costheta2inf = np.cos(theta2inf)
    sintheta1inf = np.sin(theta1inf)
    sintheta2inf = np.sin(theta2inf)
    Sminus2inf = S1**2 + S2**2 + 2*S1*S2*(costheta1inf*costheta2inf - sintheta1inf*sintheta2inf)
    Splus2inf = S1**2 + S2**2 + 2*S1*S2*(costheta1inf*costheta2inf + sintheta1inf*sintheta2inf)
    S32inf = -np.inf

    return toarray([Sminus2inf, Splus2inf, S32inf])


<<<<<<< HEAD
## TODO: probably this is not needed anymore
def S2avinf_angles(theta1inf, theta2inf, q, chi1, chi2):
    """
    Infinite orbital separation limit of the precession averaged values of S^2
    from the asymptotic angles theta1, theta2.

    Parameters
    ----------
    theta1inf: float
        Asymptotic value of the angle between the orbital angular momentum and
        the primary spin.

    theta2inf: float
        Asymptotic value of the angle between the orbital angular momentum and
        the secondary spin.

    q: float
        Mass ratio: 0 <= q <= 1.

    chi1: float
        Dimensionless spin of the primary black hole: 0 <= chi1 <= 1.

    chi2: float
        Dimensionless spin of the secondary black hole: 0 <= chi1 <= 1.

    Returns
    -------
    S2avinf: flaot
        Asymptotic value of S2av.
    """

    theta1inf, theta2inf = toarray(theta1inf, theta2inf)
    S1, S2 = spinmags(q, chi1, chi2)
    S2avinf = S1**2 + S2**2 + 2*S1*S2*np.cos(theta1inf)*np.cos(theta2inf)

    return S2avinf


=======
>>>>>>> 664b2f65
## TODO: proably this is not needed anymore
def S2avinf_kappaxi(kappainf, xi, q, chi1, chi2):
    """
    Infinite orbital separation limit of the precession averaged values of S^2
    from the asymptotic kappa, xi.
    """

    kappainf, xi, q = toarray(kappainf, xi, q)
    S1, S2 = spinmags(q, chi1, chi2)
    eta = symmetricmassratio(q)
    S2avinf = S1**2 + S2**2 + (2.0*q/(1.0-q)**2)*(kappainf*(xi-kappainf)-xi**2*eta)

    return S2avinf


#TODO: make it work on arrays (multiple evolutions)
#TODO: write docstrings
def kappaofu(kappa0, u, xi, q, chi1, chi2):
    """
    """

    kappa = scipy.integrate.odeint(dkappadu, kappa0, u, args=(xi,q,chi1,chi2))

    return toarray(kappa)


#TODO: make it work on arrays (multiple evolutions)
#TODO: write docstrings
def Jofr(ic, r, xi, q, chi1, chi2):

    u = eval_u(r, q)

    if np.isfinite(r[0]):
        J0 = ic
        kappa0 = eval_kappa(J0, r[0], q)
    else:
        kappa0 = ic

    print(u)

    kappa = kappaofu(kappa0, u, xi, q, chi1, chi2)
    L = angularmomentum(r, q)
    J = ( 2*L*kappa + L**2 )**0.5

    return toarray(J)


def precession_average(J, r, xi, q, chi1, chi2, func, *args, **kwargs):
    """
    Average a function over a precession cycle.

    Parameters
    ----------
    J: float
        Magnitude of the total angular momentum.

    r: float
        Binary separation.

    xi: float
        Effective spin.

    q: float
        Mass ratio: 0 <= q <= 1.

    chi1: float
        Dimensionless spin of the primary black hole: 0 <= chi1 <= 1.

    chi2: float
        Dimensionless spin of the secondary black hole: 0 <= chi1 <= 1.

    func: function
        Function to precession-average, with call func(S**2, *args, **kwargs).

    *args: tuple
        Extra arguments to pass to func.

    **kwargs: tuple
        Extra keyword arguments to pass to func.

    Returns
    -------
    func_av: float
        Precession averaged value of func.
    """

    Sminus2, Splus2, S32 = S2roots(J, r, xi, q, chi1, chi2)
    a = Speriod_prefactor(r, xi ,q)

    def _integrand(S2):
        return func(S2, *args, **kwargs) / np.abs(dS2dt(S2, Sminus2, Splus2, S32, a))

    tau = Speriod(J, r, xi, q, chi1, chi2)
    func_av = (2/tau) * scipy.integrate.quad(_integrand, Sminus2, Splus2)[0]

    return func_av


## TODO:
def vectors_to_conserved(S1vec, S2vec, Lvec, q):
    """
    """

    S1vec, S2vec, Lvec, q = toarray(S1vec, S2vec, Lvec, q)
    vecs = [S1vec, S2vec, Lvec]
    for i in range(len(vecs)):
        if len(vecs[i].shape) == 1:
            vecs[i] = np.array([vecs[i]])
    S1vec, S2vec, Lvec = vecs
    S = np.linalg.norm(S1vec+S2vec, axis=-1)
    J = np.linalg.norm(S1vec+S2vec+Lvec, axis=-1)
    L = np.linalg.norm(Lvec, axis=-1)
    m1, m2 = masses(q)
    #xi = np.einsum('ij, ij->i', S1vec/m1 + S2vec/m2, Lvec/L)
    xi = np.array([np.dot(s0, l) for s0, l in zip(S1vec/m1+S2vec/m2, Lvec/L)])

    return toarray(S, J, xi)


## TODO:
def vectors_to_angles(S1vec, S2vec, Lvec):
    """
    """

    S1vec, S2vec, Lvec = toarray(S1vec, S2vec, Lvec)
    vecs = [S1vec, S2vec, Lvec]
    for i in range(len(vecs)):
        if len(vecs[i].shape) == 1:
            vecs[i] = np.array([vecs[i]])
    S1vec, S2vec, Lvec = vecs
    S1vec = S1vec / np.linalg.norm(S1vec, axis=-1)
    S2vec = S2vec / np.linalg.norm(S2vec, axis=-1)
    Lvec = Lvec / np.linalg.norm(Lvec, axis=-1)
    #theta1 = np.arccos(np.einsum('ij, ij->i', S1vec, Lvec))
    #theta2 = np.arccos(np.einsum('ij, ij->i', S2vec, Lvec))
    theta1 = np.arccos(np.array([np.dot(s1, l) for s1, l in zip(S1vec, Lvec)]))
    theta2 = np.arccos(np.array([np.dot(s2, l) for s2, l in zip(S2vec, Lvec)]))
    S1cL = np.cross(S1vec, Lvec)
    S1cL = S1cL / np.linalg.norm(S1cL, axis=-1)
    S2cL = np.cross(S2vec, Lvec)
    S2cL = S2cL / np.linalg.norm(S2cL, axis=-1)
    #deltaphi = np.arccos(np.einsum('ij, ij->i', S1cL, S2cL))
    deltaphi = np.arccos(np.array([np.dot(s1cl, s2cl) for s1cl, s2cl in zip(S1cL, S2cL)]))

    return toarray(theta1, theta2, deltaphi)


## TODO:
def conserved_to_Jframe(S, J, r, xi, q, chi1, chi2):
    """
    Convert the conserved quantities to angular momentum vectors in the frame
    aligned with the total angular momentum.

    Parameters
    ----------
    S: float
        Magnitude of the total spin.

    J: float
        Magnitude of the total angular momentum.

    r: float
        Binary separation.

    q: float
        Mass ratio: 0 <= q <= 1.

    xi: float
        Effective spin.

    chi1: float
        Dimensionless spin of the primary black hole: 0 <= chi1 <= 1.

    chi2: float
        Dimensionless spin of the secondary black hole: 0 <= chi1 <= 1.

    Returns
    -------

    """

    S, J = toarray(S, J)
    L = angularmomentum(r, q)
    S1, S2 = spinmags(q, chi1, chi2)
    #if q == 1:
    #else:
    varphi = eval_varphi(S, J, r, xi, q, chi1, chi2)
    thetaL = eval_thetaL(S, J, r, q, chi1, chi2)

    Jx = 0.0
    Jy = 0.0
    Jz = J
    Jvec = np.array([Jx, Jy, Jz])

    Lx = L * np.sin(thetaL)
    Ly = 0.0
    Lz = L * np.cos(thetaL)
    Lvec = np.array([Lx, Ly, Lz])

    Svec = Jvec - Lvec

    A1 = (J**2 - (L-S)**2)**0.5
    A2 = ((L+S)**2 - J**2)**0.5
    A3 = (S**2 - (S1-S2)**2)**0.5
    A4 = ((S1+S2)**2 - S**2)**0.5

    #Lx_new = A1 * A2 / (2*J)
    #Ly_new = 0.0
    #Lz_new = (J**2 + L**2 - S**2) / (2*J)
    #Lvec_new = np.array([Lx_new, Ly_new, Lz_new])

    S1x = (-(S**2+S1**2-S2**2)*A1*A2 + (J**2-L**2+S**2)*A3*A4*np.cos(varphi)) / (4*J*S**2)
    S1y = A3 * A4 * np.sin(varphi) / (2*S)
    S1z = ((S**2+S1**2-S2**2)*(J**2-L**2+S**2) + A1*A2*A3*A4*np.cos(varphi)) / (4*J*S**2)
    S1vec = np.array([S1x, S1y, S1z])

    S2x = -((S**2+S2**2-S1**2)*A1*A2 + (J**2-L**2+S**2)*A3*A4*np.cos(varphi)) / (4*J*S**2)
    S2y = -A3*A4*np.sin(varphi) / (2*S)
    S2z = ((S**2+S2**2-S1**2)*(J**2-L**2+S**2) - A1*A2*A3*A4*np.cos(varphi)) / (4*J*S**2)
    S2vec = np.array([S2x, S2y, S2z])

    return np.array([Svec, S1vec, S2vec, Jvec, Lvec])


## TODO:
def angles_to_Jframe(theta1, theta2, deltaphi, r, q, chi1, chi2):
    """
    """

    S, J, xi = angles_to_conserved(theta1, theta2, deltaphi, r, q, chi1, chi2)

    return conserved_to_Jframe(S, J, r, xi, q, chi1, chi2)


## TODO:
def angles_to_Lframe(theta1, theta2, deltaphi, r, q, chi1, chi2):
    """
    """

    L = angularmomentum(r, q)
    S1, S2 = spinmags(q, chi1, chi2)

    Lx = 0.0
    Ly = 0.0
    Lz = L
    Lvec = np.array([Lx, Ly, Lz])

    S1x = np.sin(theta1)
    S1y = 0.0
    S1z = np.cos(theta1)
    S1vec = np.array([S1x, S1y, S1z]) * S1

    S2x = np.sin(theta2) * np.cos(deltaphi)
    S2y = np.sin(theta2) * np.sin(deltaphi)
    S2z = np.cos(theta2)
    S2vec = np.array([S2x, S2y, S2z]) * S2

    Svec = S1vec + S2vec
    Jvec = Lvec + Svec

    return toarray(Svec, S1vec, S2vec, Jvec, Lvec)


## TODO:
def conserved_to_Lframe(S, J, r, xi, q, chi1, chi2):
    """
    """

    theta1, theta2, deltaphi = conserved_to_angles(S, J, r, xi, q, chi1, chi2)

    return angles_to_Lframe(theta1, theta2, deltaphi, r, q, chi1, chi2)


def r_updown(q, chi1, chi2):
    """
    The critical separations r_ud+/- marking the region of the up-down precessional instability.

    Parameters
    ----------
    q: float
        Mass ratio m2/m1, 0 <= q <= 1.

    chi1:
        Dimensionless spin of the primary black hole, 0 <= chi1 <= 1.

    chi2:
        Dimensionless spin of the secondary black hole, 0 <= chi2 <= 1.

    Returns
    -------
    r_udp: float
        Outer critical separation marking the instability onset.

    r_udm: float
        Inner critical separation marking the end of the unstable region.

    """

    q, chi1, chi2 = toarray(q, chi1, chi2)
    r_plus = (chi1**.5+(q*chi2)**.5)**4./(1.-q)**2.
    r_minus = (chi1**.5-(q*chi2)**.5)**4./(1.-q)**2.

    return np.array([r_plus, r_minus])


def omega2_aligned(r, q, chi1, chi2, alpha1, alpha2):
    """
    Squared oscillation frequency of a given perturbed aligned-spin binary.

    Parameters
    ----------
    r: float
        Orbital separation.

    q: float
        Mass ratio m2/m1, 0 <= q <= 1.

    chi1: float
        Dimensionless spin of the primary black hole, 0 <= chi1 <= 1.

    chi2: float
        Dimensionless spin of the secondary black hole, 0 <= chi2 <= 1.

    alpha1: int
        Alignment of the primary black hole, +1 for up or -1 for down.

    alpha2: int
        Alignment of the secondary black hole, +1 for up or -1 for down.

    Returns
    -------
    omega2: float
        Squared oscillation frequency of the given aligned binary.
    """

    L = angularmomentum(r, q)
    S1, S2 = spinmags(q, chi1, chi2)
    # Slightly rewritten from Eq. 18 in arXiv:2003.02281 to regularized for q=1
    a = (3*q**5/(2*(1+q)**11*L**7))**2
    b = L**2*(1-q)**2 - 2*L*(q*alpha1*S1-alpha2*S2)*(1-q) + (q*alpha1*S1+alpha2*S2)**2
    c = (L - (q*alpha1*S1+alpha2*S2)/(1+q))**2
    omega2 = a*b*c

    return omega2


def omega2_upup(r, q, chi1, chi2):
    """
    Squared oscillation frequency of a perturbed up-up binary.

    Parameters
    ----------
    r: float
        Orbital separation.

    q: float
        Mass ratio m2/m1, 0 <= q <= 1.

    chi1: float
        Dimensionless spin of the primary black hole, 0 <= chi1 <= 1.

    chi2: float
        Dimensionless spin of the secondary black hole, 0 <= chi2 <= 1.

    Returns
    -------
    omega2: float
        Squared oscillation frequency of the up-up binary, omega2 > 0 (for r > M).
    """

    omega2 = omega2_aligned(r, q, chi1, chi2, 1, 1)

    return omega2


def omega2_downdown(r, q, chi1, chi2):
    """
    Squared oscillation frequency of a perturbed down-down binary.

    Parameters
    ----------
    r: float
        Orbital separation.

    q: float
        Mass ratio m2/m1, 0 <= q <= 1.

    chi1: float
        Dimensionless spin of the primary black hole, 0 <= chi1 <= 1.

    chi2: float
        Dimensionless spin of the secondary black hole, 0 <= chi2 <= 1.

    Returns
    -------
    omega2: float
        Squared oscillation frequency of the down-down binary, omega2 > 0 (for r > M).
    """

    omega2 = omega2_aligned(r, q, chi1, chi2, -1, -1)

    return omega2


def omega2_downup(r, q, chi1, chi2):
    """
    Squared oscillation frequency of a perturbed down-up binary.

    Parameters
    ----------
    r: float
        Orbital separation.

    q: float
        Mass ratio m2/m1, 0 <= q <= 1.

    chi1: float
        Dimensionless spin of the primary black hole, 0 <= chi1 <= 1.

    chi2: float
        Dimensionless spin of the secondary black hole, 0 <= chi2 <= 1.

    Returns
    -------
    omega2: float
        Squared oscillation frequency of the down-up binary, omega2 > 0 (for r > M).
    """

    omega2 = omega2_aligned(r, q, chi1, chi2, -1, 1)

    return omega2


def omega2_updown(r, q, chi1, chi2):
    """
    Squared oscillation frequency of a perturbed up-down binary.

    Parameters
    ----------
    r: float
        Orbital separation.

    q: float
        Mass ratio m2/m1, 0 <= q <= 1.

    chi1: float
        Dimensionless spin of the primary black hole, 0 <= chi1 <= 1.

    chi2: float
        Dimensionless spin of the secondary black hole, 0 <= chi2 <= 1.

    Returns
    -------
    omega2: float
        Squared oscillation frequency of the up-down binary, omega2 < 0 when r_ud+ > r > r_ud-.
    """

    omega2 = omega2_aligned(r, q, chi1, chi2, 1, -1)

    return omega2


# TODO: nutation
def r_wide(q, chi1, chi2):
    """
    The critical separation r_wide below which the binary component with
    smaller dimensionless spin may undergo wide nutations.

    Parameters
    ----------
    q: float
        Mass ratio m2/m1, 0 <= q <= 1.

    chi1:
        Dimensionless spin of the primary black hole, 0 <= chi1 <= 1.

    chi2:
        Dimensionless spin of the secondary black hole, 0 <= chi2 <= 1.

    Returns
    -------
    r_wide: float
        Critical orbital separation for wide nutation.
        If chi1 < chi2 (chi1 > chi2) the primary (secondary) spin may undergo
        wide nutations.

    """

    q, chi1, chi2 = toarray(q, chi1, chi2)
    r_wide = ((q*chi2 - chi1) / (1-q))**2

    return r_wide



if __name__ == '__main__':

    #r=[10,10]
    #xi=[0.35,-0.675]
    #q=[0.8,0.2]
    #chi1=[1,1]
    #chi2=[1,1]
    #J=[1,0.23]

    #print(Slimits_plusminus(J,r,xi,q,chi1,chi2))
    #t0=time.time()
    #print(Jofr(J0=1.8, r=np.linspace(100,10,100), xi=-0.5, q=0.4, chi1=0.9, chi2=0.8))
    #print(time.time()-t0)

    #t0=time.time()
    #print(repr(Jofr(J0=203.7430728810311, r=np.logspace(6,1,100), xi=-0.5, q=0.4, chi1=0.9, chi2=0.8)))
    #print(time.time()-t0)

    theta1inf=0.5
    theta2inf=0.5
    q=0.5
    chi1=0.6
    chi2=0.7
    kappainf, xi = angles_to_asymtpotic(theta1inf,theta2inf,q,chi1,chi2)
    r = np.concatenate(([np.inf],np.logspace(6,1,100)))
    print(repr(Jofr(kappainf, r, xi, q, chi1, chi2)))

    #print( dSdtprefactor(r,xi,q) )
    #kappa=eval_kappa(J,r,q)
    #u=eval_u(r,q)
    #print(S2roots_NEW(kappa,u,xi,q,chi1,chi2))


    #print(Jresonances(r[0],xi[0],q[0],chi1[0],chi2[0]))
    #print(Jresonances(r[1],xi[1],q[1],chi1[1],chi2[1]))
    #print(Jresonances(r,xi,q,chi1,chi2))
    #print(Jlimits(r=r,xi=xi,q=q,chi1=chi1,chi2=chi2))
    #print(Jlimits(r=r,q=q,chi1=chi1,chi2=chi2))


    #print(xiresonances(J[0],r[0],q[0],chi1[0],chi2[0]))
    #print(xiresonances(J[1],r[1],q[1],chi1[1],chi2[1]))
    #print(xiresonances(J,r,q,chi1,chi2))

    #
    # t0=time.time()
    # [S2roots(J[0],r[0],xi[0],q[0],chi1[0],chi2[0]) for i in range(100)]
    # #print(Slimits_plusminus(J,r,xi,q,chi1,chi2))
    # print(time.time()-t0)
    #
    # @np.vectorize
    # def ell(x):
    #   if x==0:
    #     return 1/2
    #   else:
    #       return (1- scipy.special.ellipe(x)/scipy.special.ellipk(x))/x
    #
    # # Should be equivalent to
    # def ell(x):
    #     return np.where(x==0, 1/2, (1- scipy.special.ellipe(x)/scipy.special.ellipk(x))/x)
    #
    # t0=time.time()
    # [ell(0.5) for i in range(100)]
    # print(time.time()-t0)

    #print(xilimits(q=q,chi1=chi1,chi2=chi2))

    #print(xilimits(J=J,r=r,q=q,chi1=chi1,chi2=chi2))
    #S=[0.4,0.6668]

    #print(effectivepotential_plus(S,J,r,q,chi1,chi2))
    #print(effectivepotential_minus(S,J,r,q,chi1,chi2))

    #print(Slimits_cycle(J,r,xi,q,chi1,chi2))


    #M,m1,m2,S1,S2=pre.get_fixed(q[0],chi1[0],chi2[0])
    #print(pre.J_allowed(xi[0],q[0],S1[0],S2[0],r[0]))

    #print(Jresonances(r,xi,q,chi1,chi2))


    #print(Jlimits(r,q,chi1,chi2))
    #print(S2roots(J,r,xi,q,chi1,chi2))



    #print(Slimits_check([0.24,4,6],q,chi1,chi2,which='S1S2'))

    # q=[0.7,0.7]
    # chi1=[0.7,0.7]
    # chi2=[0.9,0.9]
    # r=[30,30]
    # J=[1.48,1.48]
    # xi=[0.25,0.18]
    #print("stillworks",S2roots(J,r,xi,q,chi1,chi2))


    #print(morphology(J,r,xi,q,chi1,chi2))
    #print(morphology(J[0],r[0],xi[0],q[0],chi1[0],chi2[0]))

    # theta1=[0.567,1]
    # theta2=[1,1]
    # deltaphi=[1,2]
    #S,J,xi = angles_to_conserved(theta1,theta2,deltaphi,r,q,chi1,chi2)
    #print(S,J,xi)
    #theta1,theta2,deltaphi=conserved_to_angles(S,J,r,xi,q,chi1,chi2)
    #print(theta1,theta2,deltaphi)
    #print(eval_costheta1(0.4,J[0],r[0],xi[0],q[0],chi1[0],chi2[0]))

    #print(eval_thetaL([0.5,0.6],J,r,q,chi1,chi2))

    # tau = Speriod(J[0],r[0],xi[0],q[0],chi1[0],chi2[0])
    # Smin,Smax = Slimits_plusminus(J[0],r[0],xi[0],q[0],chi1[0],chi2[0])
    # t= np.linspace(0,tau,200)
    # S= Soft([t,t],J,r,xi,q,chi1,chi2)
    #
    # #print(t)
    # print(np.shape([t,t]))
    # print(np.shape(S))
    # #S= Soft(t,J[0],r[0],xi[0],q[0],chi1[0],chi2[0])

    #print(S[1:5])

    #S= Soft(t[4],J[0],r[0],xi[0],q[0],chi1[0],chi2[0])

    #print(S)

    #import pylab as plt
    #plt.plot(t/1e5,S)
    #plt.axhline(Smin)
    #plt.axhline(Smax)
    #plt.show()<|MERGE_RESOLUTION|>--- conflicted
+++ resolved
@@ -2426,10 +2426,6 @@
 
     return S2
 
-<<<<<<< HEAD
-#TODO: this function does not work on arrays, but I don't think it should, because the integrator wants as scalar function anayway
-def dkappadu(kappa, u, xi, q, chi1, chi2):
-=======
 
 def S2avinf(theta1inf, theta2inf, q, chi1, chi2):
     """
@@ -2461,15 +2457,13 @@
     """
 
     S1, S2 = spinmags(q, chi1, chi2)
-    S2inf = S1**2 + S2**2 + 2*S1*S2*np.cos(theta1inf)*np.cos(theta2inf)
-
-    return S2inf
-
+    S2avinf = S1**2 + S2**2 + 2*S1*S2*np.cos(theta1inf)*np.cos(theta2inf)
+
+    return S2avinf
 
 
 # TODO: this function does not work with numpy arrays, but it doesn't have to, I think, because it's the RHS of quad; user should never call this directly
 def dkappadu_RHS(kappa, u, xi, q, chi1, chi2):
->>>>>>> 664b2f65
     # TODO: fix docstrings
     """
     Analytic precession averaged expression for the squared total spin.
@@ -2494,14 +2488,8 @@
     """
 
     if u==0: # In this case, use analytic result
-<<<<<<< HEAD
-        theta1inf, theta2inf = asymtpotic_to_angles(kappainf,xi,q,chi1,chi2)
-        S1, S2 = spinmags(q, chi1, chi2)
-        S2av = S1**2 + S2**2 + 2*S1*S2*np.cos(theta1inf)*np.cos(theta2inf)
-=======
         theta1inf,theta2inf = asymtpotic_to_angles(kappainf,xi,q,chi1,chi2)
         S2 = S2avinf(theta1inf, theta2inf, q, chi1, chi2)
->>>>>>> 664b2f65
 
     else:
         sigma6,sigma4,sigma2,sigma0= Scubic_coefficients(kappa,u,xi,q,chi1,chi2)
@@ -2864,7 +2852,6 @@
     return toarray([Sminus2inf, Splus2inf, S32inf])
 
 
-<<<<<<< HEAD
 ## TODO: probably this is not needed anymore
 def S2avinf_angles(theta1inf, theta2inf, q, chi1, chi2):
     """
@@ -2903,8 +2890,6 @@
     return S2avinf
 
 
-=======
->>>>>>> 664b2f65
 ## TODO: proably this is not needed anymore
 def S2avinf_kappaxi(kappainf, xi, q, chi1, chi2):
     """
