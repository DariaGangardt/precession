--- conflicted
+++ resolved
@@ -2461,14 +2461,9 @@
     """
     kappa=toarray(kappa)
 
-<<<<<<< HEAD
     if u==0:
         # In this case use analytic result
         theta1inf,theta2inf = asymtpotic_to_angles(kappa,xi,q,chi1,chi2)
-=======
-    if u==0: # In this case, use analytic result
-        theta1inf,theta2inf = asymptotic_to_angles(kappa, xi , q, chi1, chi2)
->>>>>>> 5fa1d067
         S2av = S2avinf_angles(theta1inf, theta2inf, q, chi1, chi2)
     else:
         # Repeat instruction instead of calling S2av to avoid converting J->kappa->J.
